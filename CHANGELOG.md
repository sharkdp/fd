# Upcoming release

## Features

<<<<<<< HEAD
- Add new `--prune` flag, see #535 (@reima)
=======
- Improved the usability of the time-based options, see #624 and #645 (@gorogoroumaru)
>>>>>>> a851570b

## Bugfixes

- Disable jemalloc on Android, see #662

## Changes
## Other

- Added `zsh` completion files, see #654 and #189 (@smancill)

# v8.1.1

## Bugfixes

- Support colored output on older Windows versions if either (1) `--color=always` is set or (2) the `TERM` environment variable is set. See #469

# v8.1.0

## Features

- Add new `--owner [user][:group]` filter. See #307 (pull #581) (@alexmaco)
- Add support for a global ignore file (`~/.config/fd/ignore` on Unix), see #575 (@soedirgo)
- Do not exit immediately if one of the search paths is missing, see #587 (@DJRHails)

## Bugfixes

- Reverted a change from fd 8.0 that enabled colors on all Windows terminals (see below) in order to support older Windows versions again, see #577. Unfortunately, this re-opens #469
- Fix segfault caused by jemalloc on macOS Catalina, see #498
- Fix `--glob` behavior with empty pattern, see #579 (@SeamusConnor)
- Fix `--list-details` on FreeBSD, DragonFly BSD, OpenBSD and NetBSD. See #573 (@t6)

## Changes

- Updated documentation for `--size`, see #584

# v8.0.0

## Features

- Add a new `-l`/`--list-details` option to show more details about the search results. This is
  basically an alias for `--exec-batch ls -l` with some additional `ls` options.
  This can be used in order to:
    * see metadata like permissions, owner, file size, modification times (#491)
    * see symlink targets (#482)
    * achieve a deterministic output order (#324, #196, #159)
- Add a new `--max-results=<count>` option to limit the number of search results, see #472, #476 and #555
  This can be useful to speed up searches in cases where you know that there are only N results.
  Using this option is also (slightly) faster than piping to `head -n <count>` where `fd` can only
  exit when it finds the search results `<count> + 1`.
- Add the alias `-1` for `--max-results=1`, see #561. (@SimplyDanny).
- Add new `--type socket` and `--type pipe` filters, see #511.
- Add new `--min-depth <depth>` and `--exact-depth <depth>` options in addition to the existing option
  to limit the maximum depth. See #404.
- Support additional ANSI font styles in `LS_COLORS`: faint, slow blink, rapid blink, dimmed, hidden and strikethrough.

## Bugfixes

- Preserve non-UTF8 filenames: invalid UTF-8 filenames are now properly passed to child-processes
  when using `--exec`, `--exec-batch` or `--list-details`. In `fd`'s output, we replace non-UTF-8
  sequences with the "�" character. However, if the output of `fd` goes to another process, we
  print the actual bytes of the filename. For more details, see #558 and #295.
- `LS_COLORS` entries with unsupported font styles are not completely ignored, see #552

## Changes

- Colored output will now be enabled by default on older Windows versions.
  This allows the use of colored output if the terminal supports it (e.g.
  MinTTY, Git Bash). On the other hand, this will be a regression for users
  on older Windows versions with terminals that do not support ANSI escape
  sequences. Affected users can use an alias `fd="fd --color=never"` to
  continue using `fd` without colors. There is no change of behavior for
  Windows 10. See #469.
- When using `--glob` in combination with `--full-path`, a `*` character does not match a path
  separation character (`/` or `\\`) anymore. You can use `**` for that. This allows things like
  `fd -p -g '/some/base/path/*/*/*.txt'` which would previously match to arbitrary depths (instead
  of exactly two folders below `/some/base/path`. See #404.
- "Legacy" support to use `fd -exec` (with a single dash) has been removed. Use `fd -x` or
  `fd --exec` instead.
- Overall improved error handling and error messages.


## Other

- Korean translation of the README, see: [한국어](https://github.com/spearkkk/fd-kor) (@spearkkk)


# v7.5.0

## Features

- Added `--one-file-system` (aliases: `--mount`, `--xdev`) to not cross file system boundaries on Unix and Windows, see #507 (@FallenWarrior2k).
- Added `--base-directory` to change the working directory in which `fd` is run, see #509 and #475 (@hajdamak).
- `fd` will not use colored output if the `NO_COLOR` environment variable is set, see #550 and #551 (@metadave).
- `fd --exec` will return exit code 1 if one of the executed commands fails, see #526 and #531 (@fusillicode and @Giuffre)

## Bug Fixes

- Fixed 'command not found' error when using zsh completion, see #487 (@barskern).
- `fd -L` should include broken symlinks, see #357 and #497 (@tommilligan, @neersighted and @sharkdp)
- Display directories even if we don't have permission to enter, see #437 (@sharkdp)

## Changes

- A flag can now be passed multiple times without producing an error, see #488 and #496 (@rootbid).
- Search results are sorted when using the `-X` option to match the behaviour of piping to `xargs`, see #441 and #524 (@Marcoleni @crash-g).


# v7.4.0

## Performance improvements

- Reduce number of `stat` syscalls, improving the performance for searches where file metadata is
  required (`--type`, `--size`, `--changed-within`, …), see #434 (@tavianator)
- Use jemalloc by default, improving the performance for almost all searches, see #481. Note that
  Windows and `*musl*` builds do not profit from this.

## Features

- Added a new `-g`/`--glob` option to switch to glob-based searches (instead of regular expression
  based searches). This is accompanied by a new `--regex` option that can be used to switch back,
  if users want to `alias fd="fd --glob"`. See #284
- Added a new `--path-separator <sep>` option which can be useful for Windows users who
  want/need `fd` to use `/` instead of `\`, see #428 and #153 (@mookid)
- Added support for hidden files on Windows, see #379
- When `fd` is run with the `--exec-batch`/`-X` option, it now exposes the exit status of the
  command that was run, see #333.
- Exit immediately when Ctrl-C has been pressed twice, see #423

## Bugfixes

- Make `--changed-within`/`--changed-before` work for directories, see #470

## Other

- Pre-built `fd` binaries should now be available for `armhf` targets, see #457 (@detly)
- `fd` is now available on Alpine Linux, see #451 (@5paceToast)
- `fd` is now in the officla FreeBSD repositories, see #412 (@t6)
- Added OpenBSD install instructions, see #421 (@evitalis)
- Added metadata to the Debian package, see #416 (@cathalgarvey)
- `fd` can be installed via npm, see #438 (@pablopunk)


# v7.3.0

## Features

- New `--exec-batch <cmd>`/`-X <cmd>` option for batch execution of commands, see #360 (@kimsnj).
  This allows you to do things like:
  ``` bash
  fd … -X vim  # open all search results in vim (or any other editor)
  fd … -X ls -l  # view detailed stats about the search results with 'ls'
  fd -e svg -X inkscape  # open all SVG files in Inkscape
  ```
- Support for 24-bit color codes (when specified via `LS_COLORS`) as well as
  different font styles (bold, italic, underline).

## Changes

- A few performance improvements, in particular when printing lots of colorized
  results to the console, see #370
- The `LS_COLORS` handling has been "outsourced" to a separate crate (https://github.com/sharkdp/lscolors) that is now being used by other tools as well: [fselect](https://github.com/jhspetersson/fselect), [lsd](https://github.com/Peltoche/lsd/pull/84). For details, see #363.

## Other

- `fd` will be available in Ubuntu Disco DIngo (19.04), see #373 (@sylvestre)
- This release should come with a static ARM binary (`arm-unknown-linux-musleabihf`), see #320 (@duncanfinney)
- Various documentation improvements, see #389

## Thanks

Special thanks to @alexmaco for his awesome work on refactoring and code improvements! (see #401, #398, and #383)

# v7.2.0

## Features

* Added support for filtering by file modification time by adding two new options `--changed-before <date|duration>` and `--changed-within <..>`. For more details, see the `--help` text, the man page, the relevant issue #165 and the PR #339 (@kimsnj)
* Added `--show-errors` option to enable the display of filesystem error messages such as "permission denied", see #311 (@psinghal20 and @majecty)
* Added `--maxdepth` as a (hidden) alias for `--max-depth`, see #323 (@mqudsi)
* Added `--search-path` option which can be supplied to replace the positional `path` argument at any position.

## Changes

* Loosen strict handling of missing `--ignore-file`, see #280 (@psinghal20)
* Re-enabled `.ignore` files, see #156.

## Bugfixes

* `fd` could previously get stuck when run from the root directory in the
  presence of zombie processes. This curious bug has been fixed in Rust 1.29 and higher. For more details, see #288, [rust-lang/rust#50619](https://github.com/rust-lang/rust/issues/50619) and [the fix](https://github.com/rust-lang/rust/pull/50630)

## Other

* `fd` has officially landed in Debian! See #345 for details. Thanks goes to @sylvestre, @paride and possibly others I don't know about.
* Added Chinese translation of README (@chinanf-boy)

## Thanks

A special thanks goes to @joshleeb for his amazing improvements throughout
the code base (new tests, refactoring work and various other things)!


# v7.1.0

## Features

* Added `--size` filter option, see #276 (@stevepentland, @JonathanxD and @alexmaco)
* Added `--type empty` (or `-t e`) to search for empty files and/or directories, see #273

## Changes

* With the new version, `.gitignore` files will only be respected in Git repositories, not outside.
* A few performance improvements for `--type` searches, see 641976cf7ad311ba741571ca8b7f02b2654b6955 and 50a2bab5cd52d26d4a3bc786885a2c270ed3b227

## Other

* Starting with this release, we will offer pre-built ARM binaries, see #244
* Added instructions on how to use `fd` with `emacs`, see #282 (@redguardtoo)
* `fd` is now in the official openSUSE repositories, see #275 (@avindra)
* `fd` is now available via MacPorts, see #291 (@raimue)


# v7.0.0

## Features

* Added `--type executable` (or `-t x`) to search for executable files only, see #246 (@PramodBisht)
* Added support for `.fdignore` files, see #156 and #241.
* Added `--ignore-file` option to add custom ignore files, see #156.
* Suggest `--fixed-strings` on invalid regular expressions, see #234 (@PramodBisht)
* Detect when user supplied path instead of pattern, see #235.

## Changes

* `.ignore` and `.rgignore` files are not parsed anymore. Use `.fdignore` files
  or add custom files via `--ignore-file` instead.
* Updated to `regex-syntax` 0.5 (@cuviper)

## Bugfixes

* Properly normalize absolute paths, see #268
* Invalid utf8 filenames displayed when `-e` is used, see #250
* If `--type` is used, fifos/sockets/etc. are always shown, see #260

## Other

* Packaging:
    * The Arch Linux package is now simply called `fd`.
    * There is now a `fd` ebuild for Gentoo Linux.
    * There is a `scoop` package for `fd` (Windows).
    * There is a `Chocolatey` package for `fd` (Windows).
    * There is a Fedora `copr` package for `fd`.


# v6.3.0

## Features

* Files with multiple extensions can now be found via `--extension`/`-e`, see #214 (@althonos)
  ``` bash
  > fd -e tar.gz
  ```

* Added new `-F`/`--fixed-strings`/`--literal` option that treats the pattern as a literal string instead of a regular expression, see #157

  ``` bash
  > fd -F 'file(1).txt'
  ```

* Allow `-exec` to work as `--exec`, see #226 (@stevepentland)

## Bugfixes

* Fixed `Ctrl-C` handling when using `--exec`, see #224 (@Doxterpepper)

* Fixed wrong file owner for files in deb package, see #213

## Other

* Replaced old gif by a fancy new SVG screencast (@marionebl)
* Updated [benchmark results](https://github.com/sharkdp/fd#benchmark) (fd has become faster in the meantime!). There is a new repository that hosts several benchmarking scripts for fd: https://github.com/sharkdp/fd-benchmarks


# v6.2.0

## Features

* Support for filtering by multiple file extensions and multiple file types, see #199 and #177
  (@tkadur).

  For example, it's possible to search for C++ source or header files:
  ``` bash
  > fd -e cpp -e c -e cxx -e h pattern
  ```

## Changes

* The size of the output buffer (for sorting search results) is now limited to 1000 entries. This
  improves the search speed significantly if there are a lot of results, see #191 (@sharkdp).

## Bugfixes

* Fix a bug where long-running searches could not be killed via Ctrl-C, see #210 (@Doxterpepper)
* fd's exit codes are now in accordance with Unix standards, see #201 (@Doxterpepper)

## Other

* Bash, zsh and fish completion should now work with the Ubuntu `.deb` packages, see #195 and #209
  (@tmccombs and @sharkdp)
* There is a new section on how to set up `fzf` to use `fd` in the
  [README](https://github.com/sharkdp/fd#using-fd-with-fzf), see #168.


# v6.1.0

## Features

* Support for multiple search paths, see #166 (@Doxterpepper)
* Added `--no-ignore-vcs` option to disable `.gitignore` and other VCS ignore files,
  without disabling `.ignore` files - see #156 (@ptzz).

## Bugfixes

* Handle terminal signals, see #128 (@Doxterpepper)
* Fixed hang on `--exec` when user input was required, see #178 and #193 (@reima)

## Other

* Debian packages are now created via Travis CI and should be available for this and all
  future releases (@tmccombs).
* fd is now available on Void Linux (@maxice8)
* The minimum required Rust version is now 1.20

## Thanks

@Doxterpepper deserves a special mention for his great work that is included in this release and
for the support in ticket discussions and concerning Travis CI fixes. Thank you very much!

Thanks also go out to @tmccombs for the work on Debian packages and for reviewing a lot of pull requests!

# v6.0.0

## Changes

- The `--exec`/`-x` option does not spawn an intermediate shell anymore. This improves the
  performance of parallel command execution and fixes a whole class of (present and potentially
  future) problems with shell escaping. The drawback is that shell commands cannot directly be
  called with `--exec`. See #155 for the full discussion. These changes have been implemented by
  @reima (Thanks!).

## Bugfixes

- `--exec` does not escape cmd.exe metacharacters on Windows (see #155, as above).

## Other

* *fd* is now available in the FreeBSD ports (@andoriyu)
* The minimal `rustc` version is now checked when building with `cargo`, see #164 (@matematikaadit)
* The output directory for the shell completion files is created if it does not exist (@andoriyu)


# v5.0.0

## Features

* Added new `--exec`, `-x` option for parallel command execution (@mmstick, see #84 and #116). See the corresponding [README section](https://github.com/sharkdp/fd#parallel-command-execution) for an introduction.
* Auto-disable color output on unsupported Windows shells like `cmd.exe` (@iology, see #129)
* Added the `--exclude`, `-X` option to suppress certain files/directories in the search results
  (see #89).
* Added ripgrep aliases `-u` and `-uu` for `--no-ignore` and `--no-ignore --hidden`, respectively
  (@unsignedint, see #92)
* Added `-i`, `--ignore-case` (@iology, see #95)
* Made smart case really smart (@reima, see #103)
* Added RedoxOS support (@goyox86, see #131)

## Changes

* The dot `.` can now match newlines in file names (@iology, see #111)
* The short `--type` argument for symlinks has been changed from `s` to `l` (@jcpetkovich, see #83)

## Bugfixes

* Various improvements in root-path and symlink handling (@iology, see #82, #107, and #113)
* Fixed absolute path handling on Windows (@reima, #93)
* Fixed: current directory not included when using relative path (see #81)
* Fixed `--type` behavior for unknown file types (@iology, see #150)
* Some fixes around `--exec` (@iology, see #142)

## Other

* Major updates and bugfixes to our continuous integration and deployment tooling on Travis
  (@matematikaadit, see #149, #145, #133)
* Code style improvements & automatic style checking via `rustfmt` on Travis (@Detegr, see #99)
* Added a man page (@pickfire, see #77)
* *fd* has been relicensed under the dual license MIT/Apache-2.0 (@Detegr, see #105)
* Major refactorings and code improvements (Big thanks to @gsquire, @reima, @iology)
* First version of [`CONTRIBUTING`](https://github.com/sharkdp/fd/blob/master/CONTRIBUTING.md) guidelines
* There is now a Nix package (@mehandes)
* *fd* is now in the official Arch Linux repos (@cassava)
* Improved tooling around shell completion files (@ImbaKnugel, see #124)
* Updated tutorial in the [`README`](https://github.com/sharkdp/fd/blob/master/README.md)
* The minimum required version of Rust has been bumped to 1.19.

## Thanks

A *lot* of things have happened since the last release and I'd like to thank all contributors for their great support. I'd also like to thank those that have contributed by reporting bugs and by posting feature requests.

I'd also like to take this chance to say a special Thank You to a few people that have stood out in one way or another: To @iology, for contributing a multitude of bugfixes, improvements and new features. To @reima and @Detegr for their continuing great support. To @mmstick, for implementing the most advanced new feature of *fd*. And to @matematikaadit for the CI/tooling upgrades.


# v4.0.0

## Features

* Added filtering by file extension, for example `fd -e txt`, see #56 (@reima)
* Add option to force colored output: `--color always`, see #49 (@Detegr)
* Generate Shell completions for Bash, ZSH, Fish and Powershell, see #64 (@ImbaKnugel)
* Better & extended `--help` text (@abaez and @Detegr)
* Proper Windows support, see #70 

## Changes

* The integration tests have been re-written in Rust :sparkles:, making them platform-independent and easily callable via `cargo test` - see #65  (many thanks to @reima!)
* New tutorial in the README (@deg4uss3r)
* Reduced number of `stat` syscalls for each result from 3 to 1, see #36.
* Enabled Appveyor CI

# v3.1.0

## Features
- Added file type filtering, e.g. `find --type directory` or `find -t f` (@exitium)

# v3.0.0

## Features
- Directories are now traversed in parallel, leading to significant performance improvements (see [benchmarks](https://github.com/sharkdp/fd#benchmark))
- Added `--print0` option (@michaelmior)
- Added AUR packages (@wezm)

## Changes
- Changed short flag for `--follow` from `-f` to `-L` (consistency with `ripgrep`)

# v2.0.0

* Changed `--sensitive` to `--case-sensitive`
* Changed `--absolute` to `--absolute-path`
* Throw an error if root directory is not existent, see #39 
* Use absolute paths if the root dir is an absolute path, see #40 
* Handle invalid UTF-8, see #34 #38 
* Support `-V`, `--version` by switching from `getopts` to `clap`.

Misc:
* It's now possible to install `fd` via homebrew on macOS: `brew install fd`.

# v1.1.0

- Windows compatibility (@sebasv), see #29 #35 
- Safely exit on broken output pipes (e.g.: usage with `head`, `tail`, ..), see #24 
- Backport for rust 1.16, see #23

# v1.0.0

* Respect `.(git)ignore` files
* Use `LS_COLORS` environment variable directly, instead of `~/.dir_colors` file.
* Added unit and integration tests
* Added optional second argument (search path)

# v0.3.0

-  Parse dircolors files, closes #20 
-  Colorize each path component, closes #19 
-  Add short command line option for --hidden, see #18 

# v0.2.0

-  Option to follow symlinks, disable colors, closes #16, closes #17 
- `--filename` instead of `--full-path`
-  Option to search hidden directories, closes #12 
-  Configurable search depth, closes #13 
-  Detect interactive terminal, closes #11 

# v0.1.0

Initial release<|MERGE_RESOLUTION|>--- conflicted
+++ resolved
@@ -2,11 +2,8 @@
 
 ## Features
 
-<<<<<<< HEAD
+- Improved the usability of the time-based options, see #624 and #645 (@gorogoroumaru)
 - Add new `--prune` flag, see #535 (@reima)
-=======
-- Improved the usability of the time-based options, see #624 and #645 (@gorogoroumaru)
->>>>>>> a851570b
 
 ## Bugfixes
 
