--- conflicted
+++ resolved
@@ -37,11 +37,7 @@
 etcetera = "0.11"
 normpath = "1.1.1"
 crossbeam-channel = "0.5.15"
-<<<<<<< HEAD
-clap_complete = { version = "4.5.58", optional = true }
-=======
-clap_complete = {version = "4.5.60", optional = true}
->>>>>>> cd95cfcf
+clap_complete = { version = "4.5.60", optional = true }
 faccess = "0.2.4"
 jiff = "0.2.14"
 base64 = "0.22.1"
