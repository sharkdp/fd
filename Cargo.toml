[package]
authors = ["David Peter <mail@david-peter.de>"]
build = "build.rs"
categories = ["command-line-utilities"]
description = "fd is a simple, fast and user-friendly alternative to find."
exclude = ["/benchmarks/*"]
homepage = "https://github.com/sharkdp/fd"
keywords = [
    "search",
    "find",
    "file",
    "filesystem",
    "tool",
]
license = "MIT/Apache-2.0"
name = "fd-find"
readme = "README.md"
repository = "https://github.com/sharkdp/fd"
version = "6.0.0"

[[bin]]
name = "fd"
path = "src/main.rs"
[badges.appveyor]
repository = "sharkdp/fd"

[badges.travis-ci]
repository = "sharkdp/fd"

[build-dependencies]
clap = "2.26.0"
version_check = "0.1.3"

[dependencies]
ansi_term = "0.9"
atty = "0.2"
clap = "2.26.0"
ignore = "0.2"
lazy_static = "0.2.9"
num_cpus = "1.6.2"
regex = "0.2"
regex-syntax = "0.4"
ctrlc = "3.0"
<<<<<<< HEAD
=======
shell-escape = "0.1.3"
>>>>>>> f31063e8

[target.'cfg(all(unix, not(target_os = "redox")))'.dependencies]
libc = "0.2"

[target.'cfg(windows)'.dependencies]
kernel32-sys = "0.2"
winapi = "0.2"

[dev-dependencies]
diff = "0.1"
tempdir = "0.3"<|MERGE_RESOLUTION|>--- conflicted
+++ resolved
@@ -41,10 +41,7 @@
 regex = "0.2"
 regex-syntax = "0.4"
 ctrlc = "3.0"
-<<<<<<< HEAD
-=======
 shell-escape = "0.1.3"
->>>>>>> f31063e8
 
 [target.'cfg(all(unix, not(target_os = "redox")))'.dependencies]
 libc = "0.2"
