--- conflicted
+++ resolved
@@ -28,11 +28,9 @@
 ignore = "0.2"
 num_cpus = "1.6.2"
 
-<<<<<<< HEAD
+[build-dependencies]
+clap = "2.26.0"
+
 [dev-dependencies]
 diff = "0.1"
-tempdir = "0.3"
-=======
-[build-dependencies]
-clap = "2.26.0"
->>>>>>> 396b9baa
+tempdir = "0.3"