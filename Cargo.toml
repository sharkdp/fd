--- conflicted
+++ resolved
@@ -39,11 +39,8 @@
 num_cpus = "1.6.2"
 regex = "0.2"
 regex-syntax = "0.4"
-<<<<<<< HEAD
 ctrlc = "3.0"
-=======
 shell-escape = "0.1.3"
->>>>>>> c022528f
 
 [target.'cfg(all(unix, not(target_os = "redox")))'.dependencies]
 libc = "0.2"
