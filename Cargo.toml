[package]
authors = ["David Peter <mail@david-peter.de>"]
build = "build.rs"
categories = ["command-line-utilities"]
description = "fd is a simple, fast and user-friendly alternative to find."
exclude = ["/benchmarks/*"]
homepage = "https://github.com/sharkdp/fd"
documentation = "https://docs.rs/fd-find"
keywords = [
    "search",
    "find",
    "file",
    "filesystem",
    "tool",
]
license = "MIT OR Apache-2.0"
name = "fd-find"
readme = "README.md"
repository = "https://github.com/sharkdp/fd"
version = "10.2.0"
edition= "2021"
rust-version = "1.77.2"

[badges.appveyor]
repository = "sharkdp/fd"

[badges.travis-ci]
repository = "sharkdp/fd"

[[bin]]
name = "fd"
path = "src/main.rs"

[build-dependencies]
version_check = "0.9"

[dependencies]
aho-corasick = "1.1"
nu-ansi-term = "0.50"
argmax = "0.3.1"
ignore = "0.4.23"
regex = "1.11.1"
regex-syntax = "0.8"
ctrlc = "3.2"
globset = "0.4"
anyhow = "1.0"
etcetera = "0.10"
normpath = "1.1.1"
crossbeam-channel = "0.5.15"
clap_complete = {version = "4.5.47", optional = true}
faccess = "0.2.4"
jiff = "0.2.5"

[dependencies.clap]
version = "4.5.35"
features = ["suggestions", "color", "wrap_help", "cargo", "derive"]

[dependencies.lscolors]
version = "0.20"
default-features = false
features = ["nu-ansi-term"]

[target.'cfg(unix)'.dependencies]
nix = { version = "0.29.0", default-features = false, features = ["signal", "user", "hostname"] }

[target.'cfg(all(unix, not(target_os = "redox")))'.dependencies]
libc = "0.2"

# FIXME: Re-enable jemalloc on macOS
# jemalloc is currently disabled on macOS due to a bug in jemalloc in combination with macOS
# Catalina. See https://github.com/sharkdp/fd/issues/498 for details.
[target.'cfg(all(not(windows), not(target_os = "android"), not(target_os = "macos"), not(target_os = "freebsd"), not(target_os = "openbsd"), not(all(target_env = "musl", target_pointer_width = "32")), not(target_arch = "riscv64")))'.dependencies]
<<<<<<< HEAD
tikv-jemallocator = {version = "0.5.4", optional = true}
=======
tikv-jemallocator = {version = "0.6.0", optional = true}
>>>>>>> dbea8a68

[dev-dependencies]
diff = "0.1"
tempfile = "3.19"
filetime = "0.2"
test-case = "3.3"

[profile.release]
lto = true
strip = true
codegen-units = 1
panic = "abort"

[features]
use-jemalloc = ["tikv-jemallocator"]
completions = ["clap_complete"]
base = ["use-jemalloc"]
default = ["use-jemalloc", "completions"]<|MERGE_RESOLUTION|>--- conflicted
+++ resolved
@@ -70,11 +70,7 @@
 # jemalloc is currently disabled on macOS due to a bug in jemalloc in combination with macOS
 # Catalina. See https://github.com/sharkdp/fd/issues/498 for details.
 [target.'cfg(all(not(windows), not(target_os = "android"), not(target_os = "macos"), not(target_os = "freebsd"), not(target_os = "openbsd"), not(all(target_env = "musl", target_pointer_width = "32")), not(target_arch = "riscv64")))'.dependencies]
-<<<<<<< HEAD
-tikv-jemallocator = {version = "0.5.4", optional = true}
-=======
 tikv-jemallocator = {version = "0.6.0", optional = true}
->>>>>>> dbea8a68
 
 [dev-dependencies]
 diff = "0.1"
