# fd

[![CICD](https://github.com/sharkdp/fd/actions/workflows/CICD.yml/badge.svg)](https://github.com/sharkdp/fd/actions/workflows/CICD.yml)
[![Version info](https://img.shields.io/crates/v/fd-find.svg)](https://crates.io/crates/fd-find)
[[中文](https://github.com/chinanf-boy/fd-zh)]
[[한국어](https://github.com/spearkkk/fd-kor)]

`fd` is a program to find entries in your filesystem.
It is a simple, fast and user-friendly alternative to [`find`](https://www.gnu.org/software/findutils/).
While it does not aim to support all of `find`'s powerful functionality, it provides sensible
(opinionated) defaults for a majority of use cases.

Quick links:
* [How to use](#how-to-use)
* [Installation](#installation)
* [Troubleshooting](#troubleshooting)

## Features

* Intuitive syntax: `fd PATTERN` instead of `find -iname '*PATTERN*'`.
* Regular expression (default) and glob-based patterns.
* [Very fast](#benchmark) due to parallelized directory traversal.
* Uses colors to highlight different file types (same as `ls`).
* Supports [parallel command execution](#command-execution)
* Smart case: the search is case-insensitive by default. It switches to
  case-sensitive if the pattern contains an uppercase
  character[\*](http://vimdoc.sourceforge.net/htmldoc/options.html#'smartcase').
* Ignores hidden directories and files, by default.
* Ignores patterns from your `.gitignore`, by default.
* The command name is *50%* shorter[\*](https://github.com/ggreer/the_silver_searcher) than
  `find` :-).

## Demo

![Demo](doc/screencast.svg)

## How to use

First, to get an overview of all available command line options, you can either run
[`fd -h`](#command-line-options) for a concise help message or `fd --help` for a more detailed
version.

### Simple search

*fd* is designed to find entries in your filesystem. The most basic search you can perform is to
run *fd* with a single argument: the search pattern. For example, assume that you want to find an
old script of yours (the name included `netflix`):
``` bash
> fd netfl
Software/python/imdb-ratings/netflix-details.py
```
If called with just a single argument like this, *fd* searches the current directory recursively
for any entries that *contain* the pattern `netfl`.

### Regular expression search

The search pattern is treated as a regular expression. Here, we search for entries that start
with `x` and end with `rc`:
``` bash
> cd /etc
> fd '^x.*rc$'
X11/xinit/xinitrc
X11/xinit/xserverrc
```

The regular expression syntax used by `fd` is [documented here](https://docs.rs/regex/1.0.0/regex/#syntax).

### Specifying the root directory

If we want to search a specific directory, it can be given as a second argument to *fd*:
``` bash
> fd passwd /etc
/etc/default/passwd
/etc/pam.d/passwd
/etc/passwd
```

### List all files, recursively

*fd* can be called with no arguments. This is very useful to get a quick overview of all entries
in the current directory, recursively (similar to `ls -R`):
``` bash
> cd fd/tests
> fd
testenv
testenv/mod.rs
tests.rs
```

If you want to use this functionality to list all files in a given directory, you have to use
a catch-all pattern such as `.` or `^`:
``` bash
> fd . fd/tests/
testenv
testenv/mod.rs
tests.rs
```

### Searching for a particular file extension

Often, we are interested in all files of a particular type. This can be done with the `-e` (or
`--extension`) option. Here, we search for all Markdown files in the fd repository:
``` bash
> cd fd
> fd -e md
CONTRIBUTING.md
README.md
```

The `-e` option can be used in combination with a search pattern:
``` bash
> fd -e rs mod
src/fshelper/mod.rs
src/lscolors/mod.rs
tests/testenv/mod.rs
```

### Searching for a particular file name

 To find files with exactly the provided search pattern, use the `-g` (or `--glob`) option:
``` bash
> fd -g libc.so /usr
/usr/lib32/libc.so
/usr/lib/libc.so
```

### Hidden and ignored files
By default, *fd* does not search hidden directories and does not show hidden files in the
search results. To disable this behavior, we can use the `-H` (or `--hidden`) option:
``` bash
> fd pre-commit
> fd -H pre-commit
.git/hooks/pre-commit.sample
```

If we work in a directory that is a Git repository (or includes Git repositories), *fd* does not
search folders (and does not show files) that match one of the `.gitignore` patterns. To disable
this behavior, we can use the `-I` (or `--no-ignore`) option:
``` bash
> fd num_cpu
> fd -I num_cpu
target/debug/deps/libnum_cpus-f5ce7ef99006aa05.rlib
```

To really search *all* files and directories, simply combine the hidden and ignore features to show
everything (`-HI`).

### Matching the full path
By default, *fd* only matches the filename of each file. However, using the `--full-path` or `-p` option,
you can match against the full path.

```bash
> fd -p -g '**/.git/config'
> fd -p '.*/lesson-\d+/[a-z]+.(jpg|png)'
```

### Command execution

Instead of just showing the search results, you often want to *do something* with them. `fd`
provides two ways to execute external commands for each of your search results:

* The `-x`/`--exec` option runs an external command *for each of the search results* (in parallel).
* The `-X`/`--exec-batch` option launches the external command once, with *all search results as arguments*.

#### Examples

Recursively find all zip archives and unpack them:
``` bash
fd -e zip -x unzip
```
If there are two such files, `file1.zip` and `backup/file2.zip`, this would execute
`unzip file1.zip` and `unzip backup/file2.zip`. The two `unzip` processes run in parallel
(if the files are found fast enough).

Find all `*.h` and `*.cpp` files and auto-format them inplace with `clang-format -i`:
``` bash
fd -e h -e cpp -x clang-format -i
```
Note how the `-i` option to `clang-format` can be passed as a separate argument. This is why
we put the `-x` option last.

Find all `test_*.py` files and open them in your favorite editor:
``` bash
fd -g 'test_*.py' -X vim
```
Note that we use capital `-X` here to open a single `vim` instance. If there are two such files,
`test_basic.py` and `lib/test_advanced.py`, this will run `vim test_basic.py lib/test_advanced.py`.

To see details like file permissions, owners, file sizes etc., you can tell `fd` to show them
by running `ls` for each result:
``` bash
fd … -X ls -lhd --color=always
```
This pattern is so useful that `fd` provides a shortcut. You can use the `-l`/`--list-details`
option to execute `ls` in this way: `fd … -l`.

The `-X` option is also useful when combining `fd` with [ripgrep](https://github.com/BurntSushi/ripgrep/) (`rg`) in order to search within a certain class of files, like all C++ source files:
```bash
fd -e cpp -e cxx -e h -e hpp -X rg 'std::cout'
```

Convert all `*.jpg` files to `*.png` files:
``` bash
fd -e jpg -x convert {} {.}.png
```
Here, `{}` is a placeholder for the search result. `{.}` is the same, without the file extension.
See below for more details on the placeholder syntax.

The terminal output of commands run from parallel threads using `-x` will not be interlaced or garbled,
so `fd -x` can be used to rudimentarily parallelize a task run over many files. 
An example of this is calculating the checksum of each individual file within a directory.
```
fd -tf -x md5sum > file_checksums.txt
```

#### Placeholder syntax

The `-x` and `-X` options take a *command template* as a series of arguments (instead of a single string).
If you want to add additional options to `fd` after the command template, you can terminate it with a `\;`.

The syntax for generating commands is similar to that of [GNU Parallel](https://www.gnu.org/software/parallel/):

- `{}`: A placeholder token that will be replaced with the path of the search result
  (`documents/images/party.jpg`).
- `{.}`: Like `{}`, but without the file extension (`documents/images/party`).
- `{/}`: A placeholder that will be replaced by the basename of the search result (`party.jpg`).
- `{//}`: The parent of the discovered path (`documents/images`).
- `{/.}`: The basename, with the extension removed (`party`).

If you do not include a placeholder, *fd* automatically adds a `{}` at the end.

#### Parallel vs. serial execution

For `-x`/`--exec`, you can control the number of parallel jobs by using the `-j`/`--threads` option.
Use `--threads=1` for serial execution.

### Excluding specific files or directories

Sometimes we want to ignore search results from a specific subdirectory. For example, we might
want to search all hidden files and directories (`-H`) but exclude all matches from `.git`
directories. We can use the `-E` (or `--exclude`) option for this. It takes an arbitrary glob
pattern as an argument:
``` bash
> fd -H -E .git …
```

We can also use this to skip mounted directories:
``` bash
> fd -E /mnt/external-drive …
```

.. or to skip certain file types:
``` bash
> fd -E '*.bak' …
```

To make exclude-patterns like these permanent, you can create a `.fdignore` file. They work like
`.gitignore` files, but are specific to `fd`. For example:
``` bash
> cat ~/.fdignore
/mnt/external-drive
*.bak
```
Note: `fd` also supports `.ignore` files that are used by other programs such as `rg` or `ag`.

If you want `fd` to ignore these patterns globally, you can put them in `fd`'s global ignore file.
This is usually located in `~/.config/fd/ignore` in macOS or Linux, and `%APPDATA%\fd\ignore` in
Windows.

### Deleting files

You can use `fd` to remove all files and directories that are matched by your search pattern.
If you only want to remove files, you can use the `--exec-batch`/`-X` option to call `rm`. For
example, to recursively remove all `.DS_Store` files, run:
``` bash
> fd -H '^\.DS_Store$' -tf -X rm
```
If you are unsure, always call `fd` without `-X rm` first. Alternatively, use `rm`s "interactive"
option:
``` bash
> fd -H '^\.DS_Store$' -tf -X rm -i
```

If you also want to remove a certain class of directories, you can use the same technique. You will
have to use `rm`s `--recursive`/`-r` flag to remove directories.

Note: there are scenarios where using `fd … -X rm -r` can cause race conditions: if you have a
path like `…/foo/bar/foo/…` and want to remove all directories named `foo`, you can end up in a
situation where the outer `foo` directory is removed first, leading to (harmless) *"'foo/bar/foo':
No such file or directory"* errors in the `rm` call.

### Command-line options

This is the output of `fd -h`. To see the full set of command-line options, use `fd --help` which
also includes a much more detailed help text.

```
USAGE:
    fd [FLAGS/OPTIONS] [<pattern>] [<path>...]

FLAGS:
    -H, --hidden            Search hidden files and directories
    -I, --no-ignore         Do not respect .(git|fd)ignore files
    -s, --case-sensitive    Case-sensitive search (default: smart case)
    -i, --ignore-case       Case-insensitive search (default: smart case)
    -g, --glob              Glob-based search (default: regular expression)
    -a, --absolute-path     Show absolute instead of relative paths
    -l, --list-details      Use a long listing format with file metadata
    -L, --follow            Follow symbolic links
    -p, --full-path         Search full abs. path (default: filename only)
    -h, --help              Prints help information
    -V, --version           Prints version information

OPTIONS:
    -d, --max-depth <depth>            Set maximum search depth (default: none)
    -t, --type <filetype>...           Filter by type: file (f), directory (d), symlink (l),
                                       executable (x), empty (e), socket (s), pipe (p)
    -e, --extension <ext>...           Filter by file extension
    -x, --exec <cmd>                   Execute a command for each search result
    -X, --exec-batch <cmd>             Execute a command with all search results at once
    -E, --exclude <pattern>...         Exclude entries that match the given glob pattern
    -c, --color <when>                 When to use colors: never, *auto*, always
    -S, --size <size>...               Limit results based on the size of files
        --changed-within <date|dur>    Filter by file modification time (newer than)
        --changed-before <date|dur>    Filter by file modification time (older than)
    -o, --owner <user:group>           Filter by owning user and/or group

ARGS:
    <pattern>    the search pattern (a regular expression, unless '--glob' is used; optional)
    <path>...    the root directory for the filesystem search (optional)
```

## Benchmark

Let's search my home folder for files that end in `[0-9].jpg`. It contains ~190.000
subdirectories and about a million files. For averaging and statistical analysis, I'm using
[hyperfine](https://github.com/sharkdp/hyperfine). The following benchmarks are performed
with a "warm"/pre-filled disk-cache (results for a "cold" disk-cache show the same trends).

Let's start with `find`:
```
Benchmark #1: find ~ -iregex '.*[0-9]\.jpg$'

  Time (mean ± σ):      7.236 s ±  0.090 s

  Range (min … max):    7.133 s …  7.385 s
```

`find` is much faster if it does not need to perform a regular-expression search:
```
Benchmark #2: find ~ -iname '*[0-9].jpg'

  Time (mean ± σ):      3.914 s ±  0.027 s

  Range (min … max):    3.876 s …  3.964 s
```

Now let's try the same for `fd`. Note that `fd` *always* performs a regular expression
search. The options `--hidden` and `--no-ignore` are needed for a fair comparison,
otherwise `fd` does not have to traverse hidden folders and ignored paths (see below):
```
Benchmark #3: fd -HI '.*[0-9]\.jpg$' ~

  Time (mean ± σ):     811.6 ms ±  26.9 ms

  Range (min … max):   786.0 ms … 870.7 ms
```
For this particular example, `fd` is approximately nine times faster than `find -iregex`
and about five times faster than `find -iname`. By the way, both tools found the exact
same 20880 files :smile:.

Finally, let's run `fd` without `--hidden` and `--no-ignore` (this can lead to different
search results, of course). If *fd* does not have to traverse the hidden and git-ignored
folders, it is almost an order of magnitude faster:
```
Benchmark #4: fd '[0-9]\.jpg$' ~

  Time (mean ± σ):     123.7 ms ±   6.0 ms

  Range (min … max):   118.8 ms … 140.0 ms
```

**Note**: This is *one particular* benchmark on *one particular* machine. While I have
performed quite a lot of different tests (and found consistent results), things might
be different for you! I encourage everyone to try it out on their own. See
[this repository](https://github.com/sharkdp/fd-benchmarks) for all necessary scripts.

Concerning *fd*'s speed, the main credit goes to the `regex` and `ignore` crates that are also used
in [ripgrep](https://github.com/BurntSushi/ripgrep) (check it out!).

## Troubleshooting

### Colorized output

`fd` can colorize files by extension, just like `ls`. In order for this to work, the environment
variable [`LS_COLORS`](https://linux.die.net/man/5/dir_colors) has to be set. Typically, the value
of this variable is set by the `dircolors` command which provides a convenient configuration format
to define colors for different file formats.
On most distributions, `LS_COLORS` should be set already. If you are on Windows or if you are looking
for alternative, more complete (or more colorful) variants, see [here](https://github.com/sharkdp/vivid),
[here](https://github.com/seebi/dircolors-solarized) or
[here](https://github.com/trapd00r/LS_COLORS).

`fd` also honors the [`NO_COLOR`](https://no-color.org/) environment variable.

### `fd` does not find my file!

Remember that `fd` ignores hidden directories and files by default. It also ignores patterns
from `.gitignore` files. If you want to make sure to find absolutely every possible file, always
use the options `-H` and `-I` to disable these two features:
``` bash
> fd -HI …
```

### `fd` doesn't seem to interpret my regex pattern correctly

A lot of special regex characters (like `[]`, `^`, `$`, ..) are also special characters in your
shell. If in doubt, always make sure to put single quotes around the regex pattern:

``` bash
> fd '^[A-Z][0-9]+$'
```

If your pattern starts with a dash, you have to add `--` to signal the end of command line
options. Otherwise, the pattern will be interpreted as a command-line option. Alternatively,
use a character class with a single hyphen character:

``` bash
> fd -- '-pattern'
> fd '[-]pattern'
```

### "Command not found" for `alias`es or shell functions

Shell `alias`es and shell functions can not be used for command execution via `fd -x` or
`fd -X`. In `zsh`, you can make the alias global via `alias -g myalias="…"`. In `bash`,
you can use `export -f my_function` to make available to child processes. You would still
need to call `fd -x bash -c 'my_function "$1"' bash`. For other use cases or shells, use
a (temporary) shell script.

## Integration with other programs

### Using fd with `fzf`

You can use *fd* to generate input for the command-line fuzzy finder [fzf](https://github.com/junegunn/fzf):
``` bash
export FZF_DEFAULT_COMMAND='fd --type file'
export FZF_CTRL_T_COMMAND="$FZF_DEFAULT_COMMAND"
```

Then, you can type `vim <Ctrl-T>` on your terminal to open fzf and search through the fd-results.

Alternatively, you might like to follow symbolic links and include hidden files (but exclude `.git` folders):
``` bash
export FZF_DEFAULT_COMMAND='fd --type file --follow --hidden --exclude .git'
```

You can even use fd's colored output inside fzf by setting:
``` bash
export FZF_DEFAULT_COMMAND="fd --type file --color=always"
export FZF_DEFAULT_OPTS="--ansi"
```

For more details, see the [Tips section](https://github.com/junegunn/fzf#tips) of the fzf README.

### Using fd with `rofi`

[*rofi*](https://github.com/davatorium/rofi) is a graphical launch menu application that is able to create menus by reading from *stdin*. Piping `fd` output into `rofi`s `-dmenu` mode creates fuzzy-searchable lists of files and directories.

#### Example

Create a case-insensitive searchable multi-select list of *PDF* files under your `$HOME` directory and open the selection with your configured PDF viewer. To list all file types, drop the `-e pdf` argument.

``` bash
fd --type f -e pdf . $HOME | rofi -keep-right -dmenu -i -p FILES -multi-select | xargs -I {} xdg-open {}
```

To modify the list that is presented by rofi, add arguments to the `fd` command. To modify the search behaviour of rofi, add arguments to the `rofi` command.

### Using fd with `emacs`

The emacs package [find-file-in-project](https://github.com/technomancy/find-file-in-project) can
use *fd* to find files.

After installing `find-file-in-project`, add the line `(setq ffip-use-rust-fd t)` to your
`~/.emacs` or `~/.emacs.d/init.el` file.

In emacs, run `M-x find-file-in-project-by-selected` to find matching files. Alternatively, run
`M-x find-file-in-project` to list all available files in the project.

### Printing the output as a tree

To format the output of `fd` similar to the `tree` command, install [`as-tree`] and pipe the output
of `fd` to `as-tree`:
```bash
fd | as-tree
```

This can be more useful than running `tree` by itself because `tree` does not ignore any files by
default, nor does it support as rich a set of options as `fd` does to control what to print:
```bash
❯ fd --extension rs | as-tree
.
├── build.rs
└── src
    ├── app.rs
    └── error.rs
```

For more information about `as-tree`, see [the `as-tree` README][`as-tree`].

[`as-tree`]: https://github.com/jez/as-tree

### Using fd with `xargs` or `parallel`

Note that `fd` has a builtin feature for [command execution](#command-execution) with
its `-x`/`--exec` and `-X`/`--exec-batch` options. If you prefer, you can still use
it in combination with `xargs`:
``` bash
> fd -0 -e rs | xargs -0 wc -l
```
Here, the `-0` option tells *fd* to separate search results by the NULL character (instead of
newlines). In the same way, the `-0` option of `xargs` tells it to read the input in this way.

## Installation

[![Packaging status](https://repology.org/badge/vertical-allrepos/fd-find.svg)](https://repology.org/project/fd-find/versions)

### On Ubuntu
*... and other Debian-based Linux distributions.*

If you run Ubuntu 19.04 (Disco Dingo) or newer, you can install the
[officially maintained package](https://packages.ubuntu.com/fd-find):
```
sudo apt install fd-find
```
Note that the binary is called `fdfind` as the binary name `fd` is already used by another package.
It is recommended that after installation, you add a link to `fd` by executing command
`ln -s $(which fdfind) ~/.local/bin/fd`, in order to use `fd` in the same way as in this documentation.
Make sure that `$HOME/.local/bin` is in your `$PATH`.

If you use an older version of Ubuntu, you can download the latest `.deb` package from the
[release page](https://github.com/sharkdp/fd/releases) and install it via:
``` bash
sudo dpkg -i fd_8.4.0_amd64.deb  # adapt version number and architecture
```

### On Debian

If you run Debian Buster or newer, you can install the
[officially maintained Debian package](https://tracker.debian.org/pkg/rust-fd-find):
```
sudo apt-get install fd-find
```
Note that the binary is called `fdfind` as the binary name `fd` is already used by another package.
It is recommended that after installation, you add a link to `fd` by executing command
`ln -s $(which fdfind) ~/.local/bin/fd`, in order to use `fd` in the same way as in this documentation.
Make sure that `$HOME/.local/bin` is in your `$PATH`.

### On Fedora

Starting with Fedora 28, you can install `fd` from the official package sources:
``` bash
dnf install fd-find
```

### On Alpine Linux

You can install [the fd package](https://pkgs.alpinelinux.org/packages?name=fd)
from the official sources, provided you have the appropriate repository enabled:
```
apk add fd
```

### On Arch Linux

You can install [the fd package](https://www.archlinux.org/packages/community/x86_64/fd/) from the official repos:
```
pacman -S fd
```
### On Gentoo Linux

You can use [the fd ebuild](https://packages.gentoo.org/packages/sys-apps/fd) from the official repo:
```
emerge -av fd
```

### On openSUSE Linux

You can install [the fd package](https://software.opensuse.org/package/fd) from the official repo:
```
zypper in fd
```

### On Void Linux

You can install `fd` via xbps-install:
```
xbps-install -S fd
```

### On RedHat Enterprise Linux 8 (RHEL8), Almalinux 8, EuroLinux 8 or Rocky Linux 8

Get the latest fd-v*-x86_64-unknown-linux-gnu.tar.gz file from [sharkdp on github](https://github.com/sharkdp/fd/releases)
```
tar xf fd-v*-x86_64-unknown-linux-gnu.tar.gz
chown -R root:root fd-v*-x86_64-unknown-linux-gnu
cd fd-v*-x86_64-unknown-linux-gnu
sudo cp fd /bin
gzip fd.1
chown root:root fd.1.gz
sudo cp fd.1.gz /usr/share/man/man1
sudo cp autocomplete/fd.bash /usr/share/bash-completion/completions/fd
source /usr/share/bash-completion/completions/fd
fd
```

### On macOS

You can install `fd` with [Homebrew](https://formulae.brew.sh/formula/fd):
```
brew install fd
```

… or with MacPorts:
```
sudo port install fd
```

### On Windows

You can download pre-built binaries from the [release page](https://github.com/sharkdp/fd/releases).

Alternatively, you can install `fd` via [Scoop](http://scoop.sh):
```
scoop install fd
```

Or via [Chocolatey](https://chocolatey.org):
```
choco install fd
```

### On GuixOS

You can install [the fd package](https://guix.gnu.org/en/packages/fd-8.1.1/) from the official repo:
```
guix install fd
```

### On NixOS / via Nix

You can use the [Nix package manager](https://nixos.org/nix/) to install `fd`:
```
nix-env -i fd
```

### On FreeBSD

You can install [the fd-find package](https://www.freshports.org/sysutils/fd) from the official repo:
```
pkg install fd-find
```

### From npm

On linux and macOS, you can install the [fd-find](https://npm.im/fd-find) package:

```
npm install -g fd-find
```

### From source

With Rust's package manager [cargo](https://github.com/rust-lang/cargo), you can install *fd* via:
```
cargo install fd-find
```
<<<<<<< HEAD
Note that rust version *1.56.1* or later is required.
=======
Note that rust version *1.57.0* or later is required.
>>>>>>> 0984ed91

`make` is also needed for the build.

### From binaries

The [release page](https://github.com/sharkdp/fd/releases) includes precompiled binaries for Linux, macOS and Windows. Statically-linked binaries are also available: look for archives with `musl` in the file name.

## Development
```bash
git clone https://github.com/sharkdp/fd

# Build
cd fd
cargo build

# Run unit tests and integration tests
cargo test

# Install
cargo install --path .
```

## Maintainers

- [sharkdp](https://github.com/sharkdp)
- [tmccombs](https://github.com/tmccombs)
- [tavianator](https://github.com/tavianator)

## License

Copyright (c) 2017-2021 The fd developers

`fd` is distributed under the terms of both the MIT License and the Apache License 2.0.

See the [LICENSE-APACHE](LICENSE-APACHE) and [LICENSE-MIT](LICENSE-MIT) files for license details.<|MERGE_RESOLUTION|>--- conflicted
+++ resolved
@@ -207,7 +207,7 @@
 See below for more details on the placeholder syntax.
 
 The terminal output of commands run from parallel threads using `-x` will not be interlaced or garbled,
-so `fd -x` can be used to rudimentarily parallelize a task run over many files. 
+so `fd -x` can be used to rudimentarily parallelize a task run over many files.
 An example of this is calculating the checksum of each individual file within a directory.
 ```
 fd -tf -x md5sum > file_checksums.txt
@@ -676,11 +676,7 @@
 ```
 cargo install fd-find
 ```
-<<<<<<< HEAD
-Note that rust version *1.56.1* or later is required.
-=======
 Note that rust version *1.57.0* or later is required.
->>>>>>> 0984ed91
 
 `make` is also needed for the build.
 
