.TH FD 1
.SH NAME
fd \- find entries in the filesystem
.SH SYNOPSIS
.B fd
.RB [ \-HIEsiaLp0hV ]
.RB [ \-d
.IR depth ]
.RB [ \-t
.IR filetype ]
.RB [ \-e
.IR ext ]
.RB [ \-E
.IR exclude ]
.RB [ \-c
.IR when ]
.RB [ \-j
.IR num ]
.RB [ \-x
.IR cmd ]
.RI [ pattern ]
.RI [ path... ]
.SH DESCRIPTION
.B fd
is a simple, fast and user-friendly alternative to
.BR find (1).
.SH OPTIONS
.TP
.B \-H, \-\-hidden
Include hidden files and directories in the search results
(default: hidden files and directories are skipped).
.TP
.B \-I, \-\-no\-ignore
Show search results from files and directories that would otherwise be ignored by
.IR .gitignore ,
.IR .ignore ,
.IR .fdignore ,
or the global ignore file.
.TP
.B \-u, \-\-unrestricted
Alias for '--no-ignore'. Can be repeated; '-uu' is an alias for '--no-ignore --hidden'.
.TP
.B \-\-no\-ignore\-vcs
Show search results from files and directories that would otherwise be ignored by
.I .gitignore
files.
.TP
.B \-s, \-\-case\-sensitive
Perform a case-sensitive search. By default, fd uses case-insensitive searches, unless the
pattern contains an uppercase character (smart case).
.TP
.B \-i, \-\-ignore\-case
Perform a case-insensitive search. By default, fd uses case-insensitive searches, unless the
pattern contains an uppercase character (smart case).
.TP
.B \-g, \-\-glob
Perform a glob-based search instead of a regular expression search.
.TP
.B \-\-regex
Perform a regular-expression based search (default). This can be used to override --glob.
.TP
.B \-F, \-\-fixed\-strings
Treat the pattern as a literal string instead of a regular expression. Note that this also
performs substring comparison. If you want to match on an exact filename, consider using '\-\-glob'.
.TP
.B \-a, \-\-absolute\-path
Shows the full path starting from the root as opposed to relative paths.
.TP
.B \-l, \-\-list\-details
Use a detailed listing format like 'ls -l'. This is basically an alias
for '--exec-batch ls -l' with some additional 'ls' options. This can be used
to see more metadata, to show symlink targets and to achieve a deterministic
sort order.
.TP
.B \-L, \-\-follow
By default, fd does not descend into symlinked directories. Using this flag, symbolic links are
also traversed.
.TP
.B \-p, \-\-full\-path
By default, the search pattern is only matched against the filename (or directory name). Using
this flag, the
.I pattern
is matched against the full path.
.TP
.B \-0, \-\-print0
Separate search results by the null character (instead of newlines). Useful for piping results to
.IR xargs .
.TP
.B \-\-max\-results count
Limit the number of search results to 'count' and quit immediately.
.TP
.B \-1
Limit the search to a single result and quit immediately. This is an alias for '--max-results=1'.
.TP
.B \-\-show-errors
Enable the display of filesystem errors for situations such as insufficient
permissions or dead symlinks.
.TP
.B \-\-one\-file\-system, \-\-mount, \-\-xdev
By default, fd will traverse the file system tree as far as other options dictate. With this flag, fd ensures that it does not descend into a different file system than the one it started in. Comparable to the -mount or -xdev filters of find(1).
.TP
.B \-h, \-\-help
Print help information.
.TP
.B \-V, \-\-version
Print version information.
.TP
.BI "\-d, \-\-max\-depth " d
Limit directory traversal to at most
.I d
levels of depth. By default, there is no limit on the search depth.
.TP
.BI "\-\-min\-depth " d
Only show search results starting at the given depth. See also: '--max-depth' and '--exact-depth'.
.TP
.BI "\-\-exact\-depth " d
Only show search results at the exact given depth. This is an alias for '--min-depth <depth> --max-depth <depth>'.
.TP
.B \-\-prune
Do not traverse into matching directories.
.TP
.BI "\-t, \-\-type " filetype
Filter search by type:
.RS
.IP "f, file"
regular files
.IP "d, directory"
directories
.IP "l, symlink"
symbolic links
.IP "x, executable"
executable (files)
.IP "e, empty"
empty files or directories
.IP "s, socket"
sockets
.IP "p, pipe"
named pipes (FIFOs)
.RE

.RS
This option can be used repeatedly to allow for multiple file types.
.RE
.TP
.BI "\-e, \-\-extension " ext
Filter search results by file extension
.IR ext .
This option can be used repeatedly to allow for multiple possible file extensions.

If you want to search for files without extension, you can use the regex '^[^.]+$'
as a normal search pattern.
.TP
.BI "\-E, \-\-exclude " pattern
Exclude files/directories that match the given glob pattern.
This overrides any other ignore logic.
Multiple exclude patterns can be specified.
Examples:
  \-\-exclude '*.pyc'
  \-\-exclude node_modules
.TP
.BI "\-\-ignore-file " path
Add a custom ignore-file in '.gitignore' format.
These files have a low precedence.
.TP
.BI "\-c, \-\-color " when
Declare
.I when
to colorize search results:
.RS
.IP auto
Colorize output when standard output is connected to terminal (default).
.IP never
Do not colorize output.
.IP always
Always colorize output.
.RE
.TP
.BI "\-j, \-\-threads " num
Set number of threads to use for searching & executing (default: number of available CPU cores).
.TP
.BI "\-S, \-\-size " size
Limit results based on the size of files using the format
.I <+-><NUM><UNIT>
.RS
.IP '+'
file size must be greater than or equal to this
.IP '-'
file size must be less than or equal to this
.P
If neither '+' nor '-' is specified, file size must be exactly equal to this.
.IP 'NUM'
The numeric size (e.g. 500)
.IP 'UNIT'
The units for NUM. They are not case-sensitive.
Allowed unit values:
.RS
.IP 'b'
bytes
.IP 'k'
kilobytes (base ten, 10^3 = 1000 bytes)
.IP 'm'
megabytes
.IP 'g'
gigabytes
.IP 't'
terabytes
.IP 'ki'
kibibytes (base two, 2^10 = 1024 bytes)
.IP 'mi'
mebibytes
.IP 'gi'
gibibytes
.IP 'ti'
tebibytes
.RE
.RE
.TP
.BI "\-\-changed-within " date|duration
Filter results based on the file modification time.
Files with modification times greater than or equal to the argument will be returned.
The argument can be provided as a duration (\fI10h, 1d, 35min\fR) or as a specific point
in time in either full RFC3339 format with time zone, or as a date or datetime in the
local time zone (\fIYYYY-MM-DD\fR or \fIYYYY-MM-DD HH:MM:SS\fR).
.B --change-newer-than
can be used as an alias.

Examples:
  \-\-changed-within 2weeks
  \-\-change-newer-than "2018-10-27 10:00:00"
.TP
.BI "\-\-changed-before " date|duration
Filter results based on the file modification time.
Files with modification times less than or equal to the argument will be returned.
The argument can be provided as a duration (\fI10h, 1d, 35min\fR) or as a specific point
in time in either full RFC3339 format with time zone, or as a date or datetime in the
local time zone (\fIYYYY-MM-DD\fR or \fIYYYY-MM-DD HH:MM:SS\fR).
.B --change-older-than
can be used as an alias.

Examples:
  \-\-changed-before "2018-10-27 10:00:00"
  \-\-change-older-than 2weeks
.TP
.BI "-o, \-\-owner " [user][:group]
Filter files by their user and/or group. Format: [(user|uid)][:(group|gid)]. Either side
is optional. Precede either side with a '!' to exclude files instead.

Examples:
  \-\-owner john
  \-\-owner :students
  \-\-owner "!john:students"
.TP
.BI "\-\-base\-directory " path
Change the current working directory of fd to the provided path. This means that search results will
be shown with respect to the given base path. Note that relative paths which are passed to fd via the
positional \fIpath\fR argument or the \fB\-\-search\-path\fR option will also be resolved relative to
this directory.
.TP
.BI "\-\-path\-separator " separator
Set the path separator to use when printing file paths. The default is the OS-specific separator
('/' on Unix, '\\' on Windows).
.TP
.BI "\-\-search\-path " search\-path
Provide paths to search as an alternative to the positional \fIpath\fR argument. Changes the usage to
\'fd [FLAGS/OPTIONS] \-\-search\-path PATH \-\-search\-path PATH2 [PATTERN]\'
.TP
.BI "\-x, \-\-exec " command
.RS
Execute
.I command
for each search result in parallel (use --threads=1 for sequential command execution).

Note that all subsequent positional arguments are considered to be arguments to the
.I command
- not to fd.
It is therefore recommended to place the \-x/\-\-exec option last. Alternatively, you can supply
a ';' argument to end the argument list and continue with more fd options.
Most shells require ';' to be escaped: '\\;'.

The following placeholders are substituted before the command is executed:
.RS
.IP {}
path (of the current search result)
.IP {/}
basename
.IP {//}
parent directory
.IP {.}
path without file extension
.IP {/.}
basename without file extension
.RE

If no placeholder is present, an implicit "{}" at the end is assumed.

Examples:

  - find all *.zip files and unzip them:

        fd -e zip -x unzip

  - find *.h and *.cpp files and run "clang-format -i .." for each of them:

        fd -e h -e cpp -x clang-format -i

  - Convert all *.jpg files to *.png files:

        fd -e jpg -x convert {} {.}.png
.RE
.TP
.BI "\-X, \-\-exec-batch " command
.RS
Execute
.I command
once, with all search results as arguments.
One of the following placeholders is substituted before the command is executed:
.RS
.IP {}
path (of all search results)
.IP {/}
basename
.IP {//}
parent directory
.IP {.}
path without file extension
.IP {/.}
basename without file extension
.RE
<<<<<<< HEAD
.TP
.B \-\-has\-match
When the flag is present, the program doesn't print anything and will instead return an exit code of 0 if there's at least one match. Otherwise, the exit code will be 1.
.RE
=======

If no placeholder is present, an implicit "{}" at the end is assumed.

Examples:

  - Find all test_*.py files and open them in your favorite editor:

        fd -g 'test_*.py' -X vim

    Note that this executes a single "vim" process with all search results as arguments.

  - Find all *.rs files and count the lines with "wc -l ...":

        fd -e rs -X wc -l
.RE

>>>>>>> 25d7c480
.SH PATTERN SYNTAX
The regular expression syntax used by fd is documented here:

    https://docs.rs/regex/1.0.0/regex/#syntax

The glob syntax is documented here:

    https://docs.rs/globset/#syntax
.SH ENVIRONMENT
.TP
.B LS_COLORS
Determines how to colorize search results, see
.BR dircolors (1) .
.TP
.B NO_COLOR
Disables colorized output.
.TP
.B XDG_CONFIG_HOME, HOME
Used to locate the global ignore file. If
.B XDG_CONFIG_HOME
is set, use
.IR $XDG_CONFIG_HOME/fd/ignore .
Otherwise, use
.IR $HOME/.config/fd/ignore .
.SH EXAMPLES
.TP
.RI "Find files and directories that match the pattern '" needle "':"
$ fd needle
.TP
.RI "Start a search in a given directory (" /var/log "):"
$ fd nginx /var/log
.TP
.RI "Find all Python files (all files with the extension " .py ") in the current directory:"
$ fd -e py
.TP
.RI "Open all search results with vim:"
$ fd pattern -X vim
.SH SEE ALSO
.BR find (1)<|MERGE_RESOLUTION|>--- conflicted
+++ resolved
@@ -326,29 +326,27 @@
 .IP {/.}
 basename without file extension
 .RE
-<<<<<<< HEAD
+
+If no placeholder is present, an implicit "{}" at the end is assumed.
+
+Examples:
+
+  - Find all test_*.py files and open them in your favorite editor:
+
+        fd -g 'test_*.py' -X vim
+
+    Note that this executes a single "vim" process with all search results as arguments.
+
+  - Find all *.rs files and count the lines with "wc -l ...":
+
+        fd -e rs -X wc -l
+.RE
+
 .TP
 .B \-\-has\-match
 When the flag is present, the program doesn't print anything and will instead return an exit code of 0 if there's at least one match. Otherwise, the exit code will be 1.
 .RE
-=======
-
-If no placeholder is present, an implicit "{}" at the end is assumed.
-
-Examples:
-
-  - Find all test_*.py files and open them in your favorite editor:
-
-        fd -g 'test_*.py' -X vim
-
-    Note that this executes a single "vim" process with all search results as arguments.
-
-  - Find all *.rs files and count the lines with "wc -l ...":
-
-        fd -e rs -X wc -l
-.RE
-
->>>>>>> 25d7c480
+
 .SH PATTERN SYNTAX
 The regular expression syntax used by fd is documented here:
 
