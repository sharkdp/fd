use std::borrow::Cow;
use std::io::{self, Write};
use std::path::Path;

use base64::{prelude::BASE64_STANDARD, Engine as _};
use jiff::Timestamp;
use lscolors::{Indicator, LsColors, Style};

use crate::cli::OutputFormat;
use crate::config::Config;
use crate::dir_entry::DirEntry;
use crate::exit_codes::ExitCode;
use crate::fmt::FormatTemplate;
use crate::hyperlink::PathUrl;

#[cfg(unix)]
use std::os::unix::fs::PermissionsExt;

fn replace_path_separator(path: &str, new_path_separator: &str) -> String {
    path.replace(std::path::MAIN_SEPARATOR, new_path_separator)
}

<<<<<<< HEAD
fn encode_path(path: &Path) -> PathEncoding<'_> {
    match path.to_str() {
        Some(utf8) => PathEncoding::Utf8(utf8.escape_default()),
        None => PathEncoding::Bytes(path.as_os_str().as_encoded_bytes()),
=======
// TODO: this function is performance critical and can probably be optimized
pub fn print_entry<W: Write>(stdout: &mut W, entry: &DirEntry, config: &Config) -> io::Result<()> {
    let mut has_hyperlink = false;
    if config.hyperlink
        && let Some(url) = PathUrl::new(entry.path())
    {
        write!(stdout, "\x1B]8;;{url}\x1B\\")?;
        has_hyperlink = true;
>>>>>>> d23ac06e
    }
}

enum PathEncoding<'a> {
    Utf8(std::str::EscapeDefault<'a>),
    Bytes(&'a [u8]),
}

struct FileDetail<'a> {
    path: PathEncoding<'a>,
    file_type: &'static str,
    size: Option<u64>,
    mode: Option<u32>,
    modified: Option<Timestamp>,
    accessed: Option<Timestamp>,
    created: Option<Timestamp>,
}

pub struct Printer<'a, W> {
    config: &'a Config,
    pub stdout: W,
    started: bool,
}

impl<'a, W: Write> Printer<'a, W> {
    pub fn new(config: &'a Config, stdout: W) -> Self {
        Self {
            config,
            stdout,
            started: false,
        }
    }

    /// Begin JSON array output if in JSON format.
    /// Returns an error if writing to output fails.
    pub fn begin(&mut self) -> Result<(), ExitCode> {
        if self.config.output == OutputFormat::Json {
            if let Err(e) = writeln!(self.stdout, "[") {
                if e.kind() != ::std::io::ErrorKind::BrokenPipe {
                    crate::error::print_error(format!("Could not write to output: {e}"));
                    return Err(ExitCode::GeneralError);
                }
            }
        }
        Ok(())
    }

    /// End JSON array output if in JSON format.
    /// Returns an error if writing to output fails.
    pub fn end(&mut self) -> Result<(), ExitCode> {
        if self.config.output == OutputFormat::Json {
            if let Err(e) = writeln!(self.stdout, "\n]") {
                if e.kind() != ::std::io::ErrorKind::BrokenPipe {
                    crate::error::print_error(format!("Could not write to output: {e}"));
                    return Err(ExitCode::GeneralError);
                }
            }
        }
        Ok(())
    }

    // TODO: this function is performance critical and can probably be optimized
    pub fn print_entry(&mut self, entry: &DirEntry) -> io::Result<()> {
        let mut has_hyperlink = false;
        if self.config.hyperlink {
            if let Some(url) = PathUrl::new(entry.path()) {
                write!(self.stdout, "\x1B]8;;{url}\x1B\\")?;
                has_hyperlink = true;
            }
        }

        match (
            &self.config.format,
            &self.config.output,
            &self.config.jsonl,
            &self.config.ls_colors,
        ) {
            (Some(template), _, _, _) => self.print_entry_format(entry, template)?,
            (None, _, true, _) => self.print_entry_detail(OutputFormat::Jsonl, entry)?,
            (None, OutputFormat::Json, false, _) => {
                self.print_entry_detail(OutputFormat::Json, entry)?
            }
            (None, OutputFormat::Yaml, false, _) => {
                self.print_entry_detail(OutputFormat::Yaml, entry)?
            }
            (None, OutputFormat::Jsonl, false, _) => {
                self.print_entry_detail(OutputFormat::Jsonl, entry)?
            }
            (None, OutputFormat::Plain, false, Some(ls_colors)) => {
                self.print_entry_colorized(entry, ls_colors)?
            }
            (None, OutputFormat::Plain, false, None) => self.print_entry_uncolorized(entry)?,
        };

        if has_hyperlink {
            write!(self.stdout, "\x1B]8;;\x1B\\")?;
        }

        self.started = true;

        if matches!(self.config.output, OutputFormat::Json) {
            return Ok(());
        }

        if self.config.null_separator {
            write!(self.stdout, "\0")
        } else {
            writeln!(self.stdout)
        }
    }

    // Display a trailing slash if the path is a directory and the config option is enabled.
    // If the path_separator option is set, display that instead.
    // The trailing slash will not be colored.
    #[inline]
    fn print_trailing_slash(&mut self, entry: &DirEntry, style: Option<&Style>) -> io::Result<()> {
        if entry.file_type().is_some_and(|ft| ft.is_dir()) {
            write!(
                self.stdout,
                "{}",
                style
                    .map(Style::to_nu_ansi_term_style)
                    .unwrap_or_default()
                    .paint(&self.config.actual_path_separator)
            )?;
        }
        Ok(())
    }

    // TODO: this function is performance critical and can probably be optimized
    fn print_entry_format(&mut self, entry: &DirEntry, format: &FormatTemplate) -> io::Result<()> {
        let output = format.generate(
            entry.stripped_path(self.config),
            self.config.path_separator.as_deref(),
        );
        // TODO: support writing raw bytes on unix?
        write!(self.stdout, "{}", output.to_string_lossy())
    }

    // TODO: this function is performance critical and can probably be optimized
    fn print_entry_colorized(&mut self, entry: &DirEntry, ls_colors: &LsColors) -> io::Result<()> {
        // Split the path between the parent and the last component
        let mut offset = 0;
        let path = entry.stripped_path(self.config);
        let path_str = path.to_string_lossy();

        if let Some(parent) = path.parent() {
            offset = parent.to_string_lossy().len();
            for c in path_str[offset..].chars() {
                if std::path::is_separator(c) {
                    offset += c.len_utf8();
                } else {
                    break;
                }
            }
        }

        if offset > 0 {
            let mut parent_str = Cow::from(&path_str[..offset]);
            if let Some(ref separator) = self.config.path_separator {
                *parent_str.to_mut() = replace_path_separator(&parent_str, separator);
            }

            let style = ls_colors
                .style_for_indicator(Indicator::Directory)
                .map(Style::to_nu_ansi_term_style)
                .unwrap_or_default();
            write!(self.stdout, "{}", style.paint(parent_str))?;
        }

        let style = entry
            .style(ls_colors)
            .map(Style::to_nu_ansi_term_style)
            .unwrap_or_default();
        write!(self.stdout, "{}", style.paint(&path_str[offset..]))?;

        self.print_trailing_slash(entry, ls_colors.style_for_indicator(Indicator::Directory))?;

        Ok(())
    }

    // TODO: this function is performance critical and can probably be optimized
    fn print_entry_uncolorized_base(&mut self, entry: &DirEntry) -> io::Result<()> {
        let path = entry.stripped_path(self.config);

        let mut path_string = path.to_string_lossy();
        if let Some(ref separator) = self.config.path_separator {
            *path_string.to_mut() = replace_path_separator(&path_string, separator);
        }
        write!(self.stdout, "{path_string}")?;
        self.print_trailing_slash(entry, None)
    }

    #[cfg(not(unix))]
    fn print_entry_uncolorized(&mut self, entry: &DirEntry) -> io::Result<()> {
        self.print_entry_uncolorized_base(entry)
    }

    #[cfg(unix)]
    fn print_entry_uncolorized(&mut self, entry: &DirEntry) -> io::Result<()> {
        use std::os::unix::ffi::OsStrExt;

        if self.config.interactive_terminal || self.config.path_separator.is_some() {
            // Fall back to the base implementation
            self.print_entry_uncolorized_base(entry)
        } else {
            // Print path as raw bytes, allowing invalid UTF-8 filenames to be passed to other processes
            self.stdout
                .write_all(entry.stripped_path(self.config).as_os_str().as_bytes())?;
            self.print_trailing_slash(entry, None)
        }
    }

    fn print_entry_yaml_obj(&mut self, detail: &FileDetail) -> io::Result<()> {
        // Manually construct a simple YAML representation
        // to avoid adding a dependency on serde_yaml (deprecated).
        //
        // Write YAML fragments directly to stdout (should be buffered)
        write!(self.stdout, "- ")?;

        match &detail.path {
            PathEncoding::Utf8(path) => {
                writeln!(self.stdout, "path: \"{}\"", path)?;
            }
            PathEncoding::Bytes(bytes) => {
                writeln!(
                    self.stdout,
                    "path_base64: \"{}\"",
                    BASE64_STANDARD.encode(bytes)
                )?;
            }
        }

        writeln!(self.stdout, "  type: {}", detail.file_type)?;

        if let Some(size) = detail.size {
            writeln!(self.stdout, "  size: {}", size)?;
        }
        if let Some(mode) = detail.mode {
            writeln!(self.stdout, "  mode: 0o{mode:o}")?;
        }
        if let Some(modified) = &detail.modified {
            writeln!(self.stdout, "  modified: \"{}\"", modified)?;
        }
        if let Some(accessed) = &detail.accessed {
            writeln!(self.stdout, "  accessed: \"{}\"", accessed)?;
        }
        if let Some(created) = &detail.created {
            writeln!(self.stdout, "  created: \"{}\"", created)?;
        }
        Ok(())
    }

    fn print_entry_json_obj(&mut self, detail: &FileDetail, comma: bool) -> io::Result<()> {
        if self.started && comma {
            writeln!(self.stdout, ",")?;
        }

        if comma {
            write!(self.stdout, "  ")?;
        }
        write!(self.stdout, "{{")?;

        match &detail.path {
            PathEncoding::Utf8(path_utf8) => {
                write!(self.stdout, "\"path\":\"{}\"", path_utf8)?;
            }
            PathEncoding::Bytes(path_bytes) => {
                write!(
                    self.stdout,
                    "\"path_b64\":\"{}\"",
                    BASE64_STANDARD.encode(path_bytes)
                )?;
            }
        }

        write!(self.stdout, ",\"type\":\"{}\"", detail.file_type)?;

        if let Some(size) = detail.size {
            write!(self.stdout, ",\"size\":{size}")?;
        }
        if let Some(mode) = detail.mode {
            write!(self.stdout, ",\"mode\":{mode:o}")?;
        }
        if let Some(modified) = &detail.modified {
            write!(self.stdout, ",\"modified\":\"{}\"", modified)?;
        }
        if let Some(accessed) = &detail.accessed {
            write!(self.stdout, ",\"accessed\":\"{}\"", accessed)?;
        }
        if let Some(created) = &detail.created {
            write!(self.stdout, ",\"created\":\"{}\"", created)?;
        }
        write!(self.stdout, "}}")
    }

    fn print_entry_detail(&mut self, format: OutputFormat, entry: &DirEntry) -> io::Result<()> {
        let path = entry.stripped_path(self.config);
        let encoded_path = encode_path(path);
        let metadata = entry.metadata();

        let detail = if let Some(meta) = metadata {
            let size = meta.len();
            let mode = {
                #[cfg(unix)]
                {
                    Some(meta.permissions().mode() & 0o7777)
                }
                #[cfg(not(unix))]
                {
                    None
                }
            };
            let ft = match meta.file_type() {
                ft if ft.is_dir() => "directory",
                ft if ft.is_file() => "file",
                ft if ft.is_symlink() => "symlink",
                _ => "unknown",
            };

            let modified = meta.modified().ok().and_then(|t| {
                t.duration_since(std::time::UNIX_EPOCH)
                    .ok()
                    .and_then(|d| Timestamp::from_second(d.as_secs() as i64).ok())
            });

            let accessed = meta.accessed().ok().and_then(|t| {
                t.duration_since(std::time::UNIX_EPOCH)
                    .ok()
                    .and_then(|d| Timestamp::from_second(d.as_secs() as i64).ok())
            });

            let created = meta.created().ok().and_then(|t| {
                t.duration_since(std::time::UNIX_EPOCH)
                    .ok()
                    .and_then(|d| Timestamp::from_second(d.as_secs() as i64).ok())
            });

            FileDetail {
                path: encoded_path,
                file_type: ft,
                size: Some(size),
                mode,
                modified,
                accessed,
                created,
            }
        } else {
            FileDetail {
                path: encoded_path,
                file_type: "unknown",
                size: None,
                mode: None,
                modified: None,
                accessed: None,
                created: None,
            }
        };
        match format {
            OutputFormat::Json => self.print_entry_json_obj(&detail, true),
            OutputFormat::Jsonl => self.print_entry_json_obj(&detail, false),
            OutputFormat::Yaml => self.print_entry_yaml_obj(&detail),
            OutputFormat::Plain => unreachable!("Plain format should not call print_entry_detail"),
        }
    }
}<|MERGE_RESOLUTION|>--- conflicted
+++ resolved
@@ -2,7 +2,7 @@
 use std::io::{self, Write};
 use std::path::Path;
 
-use base64::{prelude::BASE64_STANDARD, Engine as _};
+use base64::{Engine as _, prelude::BASE64_STANDARD};
 use jiff::Timestamp;
 use lscolors::{Indicator, LsColors, Style};
 
@@ -20,21 +20,10 @@
     path.replace(std::path::MAIN_SEPARATOR, new_path_separator)
 }
 
-<<<<<<< HEAD
 fn encode_path(path: &Path) -> PathEncoding<'_> {
     match path.to_str() {
         Some(utf8) => PathEncoding::Utf8(utf8.escape_default()),
         None => PathEncoding::Bytes(path.as_os_str().as_encoded_bytes()),
-=======
-// TODO: this function is performance critical and can probably be optimized
-pub fn print_entry<W: Write>(stdout: &mut W, entry: &DirEntry, config: &Config) -> io::Result<()> {
-    let mut has_hyperlink = false;
-    if config.hyperlink
-        && let Some(url) = PathUrl::new(entry.path())
-    {
-        write!(stdout, "\x1B]8;;{url}\x1B\\")?;
-        has_hyperlink = true;
->>>>>>> d23ac06e
     }
 }
 
