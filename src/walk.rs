use std::ffi::OsStr;
use std::fs::{FileType, Metadata};
use std::io;
use std::path::{Path, PathBuf};
use std::process;
use std::sync::atomic::{AtomicBool, Ordering};
use std::sync::mpsc::{sync_channel, Receiver, SyncSender as Sender};
use std::sync::{Arc, Mutex};
use std::thread;
use std::time;
use std::{borrow::Cow, io::Write};

use anyhow::{anyhow, Result};
use ignore::overrides::OverrideBuilder;
use ignore::{self, WalkBuilder};
use regex::bytes::Regex;

use crate::error::print_error;
use crate::exec;
use crate::exit_codes::{merge_exitcodes, ExitCode};
use crate::filesystem;
use crate::options::Options;
use crate::output;

pub const WORKER_CHANNEL_DEFAULT_BOUND: usize = 1000;

pub fn make_worker_channel() -> (Sender<WorkerResult>, Receiver<WorkerResult>) {
    sync_channel(WORKER_CHANNEL_DEFAULT_BOUND)
}

/// The receiver thread can either be buffering results or directly streaming to the console.
enum ReceiverMode {
    /// Receiver is still buffering in order to sort the results, if the search finishes fast
    /// enough.
    Buffering,

    /// Receiver is directly printing results to the output.
    Streaming,
}

/// The Worker threads can result in a valid entry having PathBuf or an error.
pub enum WorkerResult {
    Entry(PathBuf),
    Error(ignore::Error),
}

/// Maximum size of the output buffer before flushing results to the console
pub const MAX_BUFFER_LENGTH: usize = 1000;

/// After TTY_FLUSH_INTERVAL flush any buffered data to terminal
pub const TTY_FLUSH_INTERVAL: usize = 1;

/// Recursively scan the given search path for files / pathnames matching the pattern.
///
/// If the `--exec` argument was supplied, this will create a thread pool for executing
/// jobs in parallel from a given command line and the discovered paths. Otherwise, each
/// path will simply be written to standard output.
pub fn scan(path_vec: &[PathBuf], pattern: Arc<Regex>, config: Arc<Options>) -> Result<ExitCode> {
    let mut path_iter = path_vec.iter();
    let first_path_buf = path_iter
        .next()
        .expect("Error: Path vector can not be empty");
    let (tx, rx) = make_worker_channel();

    let mut override_builder = OverrideBuilder::new(first_path_buf.as_path());

    for pattern in &config.exclude_patterns {
        override_builder
            .add(pattern)
            .map_err(|e| anyhow!("Malformed exclude pattern: {}", e))?;
    }
    let overrides = override_builder
        .build()
        .map_err(|_| anyhow!("Mismatch in exclude patterns"))?;

    let mut walker = WalkBuilder::new(first_path_buf.as_path());
    walker
        .hidden(config.ignore_hidden)
        .ignore(config.read_fdignore)
        .parents(config.read_fdignore || config.read_vcsignore)
        .git_ignore(config.read_vcsignore)
        .git_global(config.read_vcsignore)
        .git_exclude(config.read_vcsignore)
        .overrides(overrides)
        .follow_links(config.follow_links)
        // No need to check for supported platforms, option is unavailable on unsupported ones
        .same_file_system(config.one_file_system)
        .max_depth(config.max_depth);

    if config.read_fdignore {
        walker.add_custom_ignore_filename(".fdignore");
    }

    if config.read_global_ignore {
        #[cfg(target_os = "macos")]
        let config_dir_op = std::env::var_os("XDG_CONFIG_HOME")
            .map(PathBuf::from)
            .filter(|p| p.is_absolute())
            .or_else(|| dirs_next::home_dir().map(|d| d.join(".config")));

        #[cfg(not(target_os = "macos"))]
        let config_dir_op = dirs_next::config_dir();

        if let Some(global_ignore_file) = config_dir_op
            .map(|p| p.join("fd").join("ignore"))
            .filter(|p| p.is_file())
        {
            let result = walker.add_ignore(global_ignore_file);
            match result {
                Some(ignore::Error::Partial(_)) => (),
                Some(err) => {
                    print_error(format!(
                        "Malformed pattern in global ignore file. {}.",
                        err.to_string()
                    ));
                }
                None => (),
            }
        }
    }

    for ignore_file in &config.ignore_files {
        let result = walker.add_ignore(ignore_file);
        match result {
            Some(ignore::Error::Partial(_)) => (),
            Some(err) => {
                print_error(format!(
                    "Malformed pattern in custom ignore file. {}.",
                    err.to_string()
                ));
            }
            None => (),
        }
    }

    for path_entry in path_iter {
        walker.add(path_entry.as_path());
    }

    let parallel_walker = walker.threads(config.threads).build_parallel();

    let wants_to_quit = Arc::new(AtomicBool::new(false));
    if config.ls_colors.is_some() && config.command.is_none() {
        let wq = Arc::clone(&wants_to_quit);
        ctrlc::set_handler(move || {
            if wq.load(Ordering::Relaxed) {
                // Ctrl-C has been pressed twice, exit NOW
                process::exit(ExitCode::KilledBySigint.into());
            } else {
                wq.store(true, Ordering::Relaxed);
            }
        })
        .unwrap();
    }

    // Spawn the thread that receives all results through the channel.
    let receiver_thread = spawn_receiver(&config, &wants_to_quit, rx);

    // Spawn the sender threads.
    spawn_senders(&config, &wants_to_quit, pattern, parallel_walker, tx);

    // Wait for the receiver thread to print out all results.
    let exit_code = receiver_thread.join().unwrap();

    if wants_to_quit.load(Ordering::Relaxed) {
        Ok(ExitCode::KilledBySigint)
    } else {
        Ok(exit_code)
    }
}

fn spawn_receiver(
    config: &Arc<Options>,
    wants_to_quit: &Arc<AtomicBool>,
    rx: Receiver<WorkerResult>,
) -> thread::JoinHandle<ExitCode> {
    let config = Arc::clone(config);
    let wants_to_quit = Arc::clone(wants_to_quit);

    let show_filesystem_errors = config.show_filesystem_errors;
    let threads = config.threads;

    thread::spawn(move || {
        // This will be set to `Some` if the `--exec` argument was supplied.
        if let Some(ref cmd) = config.command {
            if cmd.in_batch_mode() {
                exec::batch(rx, cmd, show_filesystem_errors)
            } else {
                let shared_rx = Arc::new(Mutex::new(rx));

                let out_perm = Arc::new(Mutex::new(()));

                // Each spawned job will store it's thread handle in here.
                let mut handles = Vec::with_capacity(threads);
                for _ in 0..threads {
                    let rx = Arc::clone(&shared_rx);
                    let cmd = Arc::clone(cmd);
                    let out_perm = Arc::clone(&out_perm);

                    // Spawn a job thread that will listen for and execute inputs.
                    let handle =
                        thread::spawn(move || exec::job(rx, cmd, out_perm, show_filesystem_errors));

                    // Push the handle of the spawned thread into the vector for later joining.
                    handles.push(handle);
                }

                // Wait for all threads to exit before exiting the program.
                let mut results: Vec<ExitCode> = Vec::new();
                for h in handles {
                    results.push(h.join().unwrap());
                }

                merge_exitcodes(&results)
            }
        } else {
            let start = time::Instant::now();

            // Start in buffering mode
            let mut mode = ReceiverMode::Buffering;

            // Maximum time to wait before we start streaming to the console.
            let max_buffer_time = config
                .max_buffer_time
                .unwrap_or_else(|| time::Duration::from_millis(100));

            let stdout = io::stdout();
            let stdout = stdout.lock();
            let mut stdout = io::BufWriter::new(stdout);

            let mut num_results = 0;

            if config.interactive_terminal {
                let mut buffer = Vec::with_capacity(MAX_BUFFER_LENGTH);
                for worker_result in rx {
                    match worker_result {
                        WorkerResult::Entry(path) => {
                            match mode {
                                ReceiverMode::Buffering => {
                                    buffer.push(path);

                                    // Have we reached the maximum buffer size or maximum buffering time?
                                    if buffer.len() > MAX_BUFFER_LENGTH
                                        || time::Instant::now() - start > max_buffer_time
                                    {
                                        // Flush the buffer
                                        for path in &buffer {
                                            output::print_entry(
                                                &mut stdout,
                                                path,
                                                &config,
                                                &wants_to_quit,
                                            );
                                        }
                                        buffer.clear();
                                        let r = stdout.flush();
                                        if r.is_err() {
                                            // Probably a broken pipe. Exit gracefully.
                                            process::exit(ExitCode::GeneralError.into());
                                        }
                                        // Start streaming
                                        mode = ReceiverMode::Streaming;
                                    }
                                }
                                ReceiverMode::Streaming => {
                                    output::print_entry(
                                        &mut stdout,
                                        &path,
                                        &config,
                                        &wants_to_quit,
                                    );
<<<<<<< HEAD
                                    #[allow(clippy::modulo_one)]
=======
>>>>>>> 979ae6b9
                                    if num_results % TTY_FLUSH_INTERVAL == 0 {
                                        let r = stdout.flush();
                                        if r.is_err() {
                                            // Probably a broken pipe. Exit gracefully.
                                            process::exit(ExitCode::GeneralError.into());
                                        }
                                    }
                                }
                            }
                            num_results += 1;
                        }
                        WorkerResult::Error(err) => {
                            if show_filesystem_errors {
                                print_error(err.to_string());
                            }
                        }
                    }
                    if let Some(max_results) = config.max_results {
                        if num_results >= max_results {
                            break;
                        }
                    }
                }
                // If we have finished fast enough (faster than max_buffer_time), we haven't streamed
                // anything to the console, yet. In this case, sort the results and print them:
                if !buffer.is_empty() {
                    buffer.sort();
                    for path in buffer {
                        output::print_entry(&mut stdout, &path,  &config, &wants_to_quit);
                    }
                }
            } else {
                let mut num_results = 0;
                for worker_result in rx {
                    match worker_result {
                        WorkerResult::Entry(path) => {
                            output::print_entry(&mut stdout, &path,  &config, &wants_to_quit);
                            num_results += 1_usize;
                        }
                        WorkerResult::Error(err) => {
                            if show_filesystem_errors {
                                print_error(err.to_string());
                            }
                        }
                    }
                    if let Some(max_results) = config.max_results {
                        if num_results >= max_results {
                            break;
                        }
                    }
                }
            }

            ExitCode::Success
        }
    })
}

pub enum DirEntry {
    Normal(ignore::DirEntry),
    BrokenSymlink(PathBuf),
}

impl DirEntry {
    pub fn path(&self) -> &Path {
        match self {
            DirEntry::Normal(e) => e.path(),
            DirEntry::BrokenSymlink(pathbuf) => pathbuf.as_path(),
        }
    }

    pub fn file_type(&self) -> Option<FileType> {
        match self {
            DirEntry::Normal(e) => e.file_type(),
            DirEntry::BrokenSymlink(pathbuf) => {
                pathbuf.symlink_metadata().map(|m| m.file_type()).ok()
            }
        }
    }

    pub fn metadata(&self) -> Option<Metadata> {
        match self {
            DirEntry::Normal(e) => e.metadata().ok(),
            DirEntry::BrokenSymlink(_) => None,
        }
    }

    pub fn depth(&self) -> Option<usize> {
        match self {
            DirEntry::Normal(e) => Some(e.depth()),
            DirEntry::BrokenSymlink(_) => None,
        }
    }
}

fn spawn_senders(
    config: &Arc<Options>,
    wants_to_quit: &Arc<AtomicBool>,
    pattern: Arc<Regex>,
    parallel_walker: ignore::WalkParallel,
    tx: Sender<WorkerResult>,
) {
    parallel_walker.run(|| {
        let config = Arc::clone(config);
        let pattern = Arc::clone(&pattern);
        let tx_thread = tx.clone();
        let wants_to_quit = Arc::clone(wants_to_quit);

        Box::new(move |entry_o| {
            if wants_to_quit.load(Ordering::Relaxed) {
                return ignore::WalkState::Quit;
            }

            let entry = match entry_o {
                Ok(ref e) if e.depth() == 0 => {
                    // Skip the root directory entry.
                    return ignore::WalkState::Continue;
                }
                Ok(e) => DirEntry::Normal(e),
                Err(ignore::Error::WithPath {
                    path,
                    err: inner_err,
                }) => match inner_err.as_ref() {
                    ignore::Error::Io(io_error)
                        if io_error.kind() == io::ErrorKind::NotFound
                            && path
                                .symlink_metadata()
                                .ok()
                                .map_or(false, |m| m.file_type().is_symlink()) =>
                    {
                        DirEntry::BrokenSymlink(path)
                    }
                    _ => {
                        match tx_thread.send(WorkerResult::Error(ignore::Error::WithPath {
                            path,
                            err: inner_err,
                        })) {
                            Ok(_) => {
                                return ignore::WalkState::Continue;
                            }
                            Err(_) => {
                                return ignore::WalkState::Quit;
                            }
                        }
                    }
                },
                Err(err) => match tx_thread.send(WorkerResult::Error(err)) {
                    Ok(_) => {
                        return ignore::WalkState::Continue;
                    }
                    Err(_) => {
                        return ignore::WalkState::Quit;
                    }
                },
            };

            if let Some(min_depth) = config.min_depth {
                if entry.depth().map_or(true, |d| d < min_depth) {
                    return ignore::WalkState::Continue;
                }
            }

            // Check the name first, since it doesn't require metadata
            let entry_path = entry.path();

            let search_str: Cow<OsStr> = if config.search_full_path {
                let path_abs_buf = filesystem::path_absolute_form(entry_path)
                    .expect("Retrieving absolute path succeeds");
                Cow::Owned(path_abs_buf.as_os_str().to_os_string())
            } else {
                match entry_path.file_name() {
                    Some(filename) => Cow::Borrowed(filename),
                    None => unreachable!(
                        "Encountered file system entry without a file name. This should only \
                         happen for paths like 'foo/bar/..' or '/' which are not supposed to \
                         appear in a file system traversal."
                    ),
                }
            };

            if !pattern.is_match(&filesystem::osstr_to_bytes(search_str.as_ref())) {
                return ignore::WalkState::Continue;
            }

            // Filter out unwanted extensions.
            if let Some(ref exts_regex) = config.extensions {
                if let Some(path_str) = entry_path.file_name() {
                    if !exts_regex.is_match(&filesystem::osstr_to_bytes(path_str)) {
                        return ignore::WalkState::Continue;
                    }
                } else {
                    return ignore::WalkState::Continue;
                }
            }

            // Filter out unwanted file types.
            if let Some(ref file_types) = config.file_types {
                if let Some(ref entry_type) = entry.file_type() {
                    if (!file_types.files && entry_type.is_file())
                        || (!file_types.directories && entry_type.is_dir())
                        || (!file_types.symlinks && entry_type.is_symlink())
                        || (!file_types.sockets && filesystem::is_socket(*entry_type))
                        || (!file_types.pipes && filesystem::is_pipe(*entry_type))
                        || (file_types.executables_only
                            && !entry
                                .metadata()
                                .map(|m| filesystem::is_executable(&m))
                                .unwrap_or(false))
                        || (file_types.empty_only && !filesystem::is_empty(&entry))
                        || !(entry_type.is_file()
                            || entry_type.is_dir()
                            || entry_type.is_symlink()
                            || filesystem::is_socket(*entry_type)
                            || filesystem::is_pipe(*entry_type))
                    {
                        return ignore::WalkState::Continue;
                    }
                } else {
                    return ignore::WalkState::Continue;
                }
            }

            #[cfg(unix)]
            {
                if let Some(ref owner_constraint) = config.owner_constraint {
                    if let Ok(ref metadata) = entry_path.metadata() {
                        if !owner_constraint.matches(metadata) {
                            return ignore::WalkState::Continue;
                        }
                    } else {
                        return ignore::WalkState::Continue;
                    }
                }
            }

            // Filter out unwanted sizes if it is a file and we have been given size constraints.
            if !config.size_constraints.is_empty() {
                if entry_path.is_file() {
                    if let Ok(metadata) = entry_path.metadata() {
                        let file_size = metadata.len();
                        if config
                            .size_constraints
                            .iter()
                            .any(|sc| !sc.is_within(file_size))
                        {
                            return ignore::WalkState::Continue;
                        }
                    } else {
                        return ignore::WalkState::Continue;
                    }
                } else {
                    return ignore::WalkState::Continue;
                }
            }

            // Filter out unwanted modification times
            if !config.time_constraints.is_empty() {
                let mut matched = false;
                if let Ok(metadata) = entry_path.metadata() {
                    if let Ok(modified) = metadata.modified() {
                        matched = config
                            .time_constraints
                            .iter()
                            .all(|tf| tf.applies_to(&modified));
                    }
                }
                if !matched {
                    return ignore::WalkState::Continue;
                }
            }

            let send_result = tx_thread.send(WorkerResult::Entry(entry_path.to_owned()));

            if send_result.is_err() {
                return ignore::WalkState::Quit;
            }

            // Apply pruning.
            if config.prune {
                return ignore::WalkState::Skip;
            }

            ignore::WalkState::Continue
        })
    });
}<|MERGE_RESOLUTION|>--- conflicted
+++ resolved
@@ -269,10 +269,7 @@
                                         &config,
                                         &wants_to_quit,
                                     );
-<<<<<<< HEAD
                                     #[allow(clippy::modulo_one)]
-=======
->>>>>>> 979ae6b9
                                     if num_results % TTY_FLUSH_INTERVAL == 0 {
                                         let r = stdout.flush();
                                         if r.is_err() {
