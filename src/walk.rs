use std::borrow::Cow;
use std::ffi::OsStr;
use std::io::{self, Write};
use std::mem;
use std::path::PathBuf;
use std::sync::atomic::{AtomicBool, Ordering};
use std::sync::{Arc, Mutex, MutexGuard};
use std::thread;
use std::time::{Duration, Instant};

use anyhow::{Result, anyhow};
use crossbeam_channel::{Receiver, RecvTimeoutError, SendError, Sender, bounded};
use etcetera::BaseStrategy;
use ignore::overrides::{Override, OverrideBuilder};
use ignore::{WalkBuilder, WalkParallel, WalkState};
use regex::bytes::Regex;

use crate::config::Config;
use crate::dir_entry::DirEntry;
use crate::error::print_error;
use crate::exec;
use crate::exit_codes::{ExitCode, merge_exitcodes};
use crate::filesystem;
use crate::output;

/// The receiver thread can either be buffering results or directly streaming to the console.
#[derive(PartialEq)]
enum ReceiverMode {
    /// Receiver is still buffering in order to sort the results, if the search finishes fast
    /// enough.
    Buffering,

    /// Receiver is directly printing results to the output.
    Streaming,
}

/// The Worker threads can result in a valid entry having PathBuf or an error.
#[allow(clippy::large_enum_variant)]
#[derive(Debug)]
pub enum WorkerResult {
    // Errors should be rare, so it's probably better to allow large_enum_variant than
    // to box the Entry variant
    Entry(DirEntry),
    Error(ignore::Error),
}

/// A batch of WorkerResults to send over a channel.
#[derive(Clone)]
struct Batch {
    items: Arc<Mutex<Option<Vec<WorkerResult>>>>,
}

impl Batch {
    fn new() -> Self {
        Self {
            items: Arc::new(Mutex::new(Some(vec![]))),
        }
    }

    fn lock(&self) -> MutexGuard<'_, Option<Vec<WorkerResult>>> {
        self.items.lock().unwrap()
    }
}

impl IntoIterator for Batch {
    type Item = WorkerResult;
    type IntoIter = std::vec::IntoIter<WorkerResult>;

    fn into_iter(self) -> Self::IntoIter {
        self.lock().take().unwrap().into_iter()
    }
}

/// Wrapper that sends batches of items at once over a channel.
struct BatchSender {
    batch: Batch,
    tx: Sender<Batch>,
    limit: usize,
}

impl BatchSender {
    fn new(tx: Sender<Batch>, limit: usize) -> Self {
        Self {
            batch: Batch::new(),
            tx,
            limit,
        }
    }

    /// Check if we need to flush a batch.
    fn needs_flush(&self, batch: Option<&Vec<WorkerResult>>) -> bool {
        match batch {
            // Limit the batch size to provide some backpressure
            Some(vec) => vec.len() >= self.limit,
            // Batch was already taken by the receiver, so make a new one
            None => true,
        }
    }

    /// Add an item to a batch.
    fn send(&mut self, item: WorkerResult) -> Result<(), SendError<()>> {
        let mut batch = self.batch.lock();

        if self.needs_flush(batch.as_ref()) {
            drop(batch);
            self.batch = Batch::new();
            batch = self.batch.lock();
        }

        let items = batch.as_mut().unwrap();
        items.push(item);

        if items.len() == 1 {
            // New batch, send it over the channel
            self.tx
                .send(self.batch.clone())
                .map_err(|_| SendError(()))?;
        }

        Ok(())
    }
}

/// Maximum size of the output buffer before flushing results to the console
const MAX_BUFFER_LENGTH: usize = 1000;
/// Default duration until output buffering switches to streaming.
const DEFAULT_MAX_BUFFER_TIME: Duration = Duration::from_millis(100);

/// Wrapper for the receiver thread's buffering behavior.
struct ReceiverBuffer<'a, W> {
    /// The configuration.
    config: &'a Config,
    /// For shutting down the senders.
    quit_flag: &'a AtomicBool,
    /// The ^C notifier.
    interrupt_flag: &'a AtomicBool,
    /// Receiver for worker results.
    rx: Receiver<Batch>,
    /// The current buffer mode.
    mode: ReceiverMode,
    /// The deadline to switch to streaming mode.
    deadline: Instant,
    /// The buffer of quickly received paths.
    buffer: Vec<DirEntry>,
    /// Result count.
    num_results: usize,
    /// The stdout printer instance.
    printer: output::Printer<'a, W>,
}

impl<'a, W: Write + 'static> ReceiverBuffer<'a, W> {
    /// Create a new receiver buffer.
    fn new(state: &'a WorkerState, rx: Receiver<Batch>, stdout: W) -> Self {
        let config = &state.config;
        let quit_flag = state.quit_flag.as_ref();
        let interrupt_flag = state.interrupt_flag.as_ref();
        let max_buffer_time = config.max_buffer_time.unwrap_or(DEFAULT_MAX_BUFFER_TIME);
        let deadline = Instant::now() + max_buffer_time;

        Self {
            config,
            quit_flag,
            interrupt_flag,
            rx,
            mode: ReceiverMode::Buffering,
            deadline,
            buffer: Vec::with_capacity(MAX_BUFFER_LENGTH),
            num_results: 0,
            printer: output::Printer::new(config, stdout),
        }
    }

    /// Process results until finished.
    fn process(&mut self) -> ExitCode {
        if let Err(err) = self.printer.begin() {
            return err;
        }
        let ec;
        loop {
            if let Err(err) = self.poll() {
                self.quit_flag.store(true, Ordering::Relaxed);
                ec = err;
                break;
            }
        }
        if let Err(err) = self.printer.end() {
            return err;
        }
        ec
    }

    /// Receive the next worker result.
    fn recv(&self) -> Result<Batch, RecvTimeoutError> {
        match self.mode {
            ReceiverMode::Buffering => {
                // Wait at most until we should switch to streaming
                self.rx.recv_deadline(self.deadline)
            }
            ReceiverMode::Streaming => {
                // Wait however long it takes for a result
                Ok(self.rx.recv()?)
            }
        }
    }

    /// Wait for a result or state change.
    fn poll(&mut self) -> Result<(), ExitCode> {
        match self.recv() {
            Ok(batch) => {
                for result in batch {
                    match result {
                        WorkerResult::Entry(dir_entry) => {
                            if self.config.quiet {
                                return Err(ExitCode::HasResults(true));
                            }

                            match self.mode {
                                ReceiverMode::Buffering => {
                                    self.buffer.push(dir_entry);
                                    if self.buffer.len() > MAX_BUFFER_LENGTH {
                                        self.stream()?;
                                    }
                                }
                                ReceiverMode::Streaming => {
                                    self.print(&dir_entry)?;
                                }
                            }

                            self.num_results += 1;
                            if let Some(max_results) = self.config.max_results
                                && self.num_results >= max_results
                            {
                                return self.stop();
                            }
                        }
                        WorkerResult::Error(err) => {
                            if self.config.show_filesystem_errors {
                                print_error(err.to_string());
                            }
                        }
                    }
                }

                // If we don't have another batch ready, flush before waiting
                if self.mode == ReceiverMode::Streaming && self.rx.is_empty() {
                    self.flush()?;
                }
            }
            Err(RecvTimeoutError::Timeout) => {
                self.stream()?;
            }
            Err(RecvTimeoutError::Disconnected) => {
                return self.stop();
            }
        }

        Ok(())
    }

    /// Output a path.
    fn print(&mut self, entry: &DirEntry) -> Result<(), ExitCode> {
<<<<<<< HEAD
        if let Err(e) = self.printer.print_entry(entry) {
            if e.kind() != ::std::io::ErrorKind::BrokenPipe {
                print_error(format!("Could not write to output: {e}"));
                return Err(ExitCode::GeneralError);
            }
=======
        if let Err(e) = output::print_entry(&mut self.stdout, entry, self.config)
            && e.kind() != ::std::io::ErrorKind::BrokenPipe
        {
            print_error(format!("Could not write to output: {e}"));
            return Err(ExitCode::GeneralError);
>>>>>>> d23ac06e
        }

        if self.interrupt_flag.load(Ordering::Relaxed) {
            // Ignore any errors on flush, because we're about to exit anyway
            let _ = self.flush();
            return Err(ExitCode::KilledBySigint);
        }

        Ok(())
    }

    /// Switch ourselves into streaming mode.
    fn stream(&mut self) -> Result<(), ExitCode> {
        self.mode = ReceiverMode::Streaming;

        let buffer = mem::take(&mut self.buffer);
        for path in buffer {
            self.print(&path)?;
        }

        self.flush()
    }

    /// Stop looping.
    fn stop(&mut self) -> Result<(), ExitCode> {
        if self.mode == ReceiverMode::Buffering {
            self.buffer.sort();
            self.stream()?;
        }

        if self.config.quiet {
            Err(ExitCode::HasResults(self.num_results > 0))
        } else {
            Err(ExitCode::Success)
        }
    }

    /// Flush stdout if necessary.
    fn flush(&mut self) -> Result<(), ExitCode> {
        if self.printer.stdout.flush().is_err() {
            // Probably a broken pipe. Exit gracefully.
            return Err(ExitCode::GeneralError);
        }
        Ok(())
    }
}

/// State shared by the sender and receiver threads.
struct WorkerState {
    /// The search patterns.
    patterns: Vec<Regex>,
    /// The command line configuration.
    config: Config,
    /// Flag for cleanly shutting down the parallel walk
    quit_flag: Arc<AtomicBool>,
    /// Flag specifically for quitting due to ^C
    interrupt_flag: Arc<AtomicBool>,
}

impl WorkerState {
    fn new(patterns: Vec<Regex>, config: Config) -> Self {
        let quit_flag = Arc::new(AtomicBool::new(false));
        let interrupt_flag = Arc::new(AtomicBool::new(false));

        Self {
            patterns,
            config,
            quit_flag,
            interrupt_flag,
        }
    }

    fn build_overrides(&self, paths: &[PathBuf]) -> Result<Override> {
        let first_path = &paths[0];
        let config = &self.config;

        let mut builder = OverrideBuilder::new(first_path);

        for pattern in &config.exclude_patterns {
            builder
                .add(pattern)
                .map_err(|e| anyhow!("Malformed exclude pattern: {}", e))?;
        }

        builder
            .build()
            .map_err(|_| anyhow!("Mismatch in exclude patterns"))
    }

    fn build_walker(&self, paths: &[PathBuf]) -> Result<WalkParallel> {
        let first_path = &paths[0];
        let config = &self.config;
        let overrides = self.build_overrides(paths)?;

        let mut builder = WalkBuilder::new(first_path);
        builder
            .hidden(config.ignore_hidden)
            .ignore(config.read_fdignore)
            .parents(config.read_parent_ignore && (config.read_fdignore || config.read_vcsignore))
            .git_ignore(config.read_vcsignore)
            .git_global(config.read_vcsignore)
            .git_exclude(config.read_vcsignore)
            .require_git(config.require_git_to_read_vcsignore)
            .overrides(overrides)
            .follow_links(config.follow_links)
            // No need to check for supported platforms, option is unavailable on unsupported ones
            .same_file_system(config.one_file_system)
            .max_depth(config.max_depth);

        if config.read_fdignore {
            builder.add_custom_ignore_filename(".fdignore");
        }

        if config.read_global_ignore
            && let Ok(basedirs) = etcetera::choose_base_strategy()
        {
            let global_ignore_file = basedirs.config_dir().join("fd").join("ignore");
            if global_ignore_file.is_file() {
                let result = builder.add_ignore(global_ignore_file);
                match result {
                    Some(ignore::Error::Partial(_)) => (),
                    Some(err) => {
                        print_error(format!("Malformed pattern in global ignore file. {err}."));
                    }
                    None => (),
                }
            }
        }

        for ignore_file in &config.ignore_files {
            let result = builder.add_ignore(ignore_file);
            match result {
                Some(ignore::Error::Partial(_)) => (),
                Some(err) => {
                    print_error(format!("Malformed pattern in custom ignore file. {err}."));
                }
                None => (),
            }
        }

        for path in &paths[1..] {
            builder.add(path);
        }

        let walker = builder.threads(config.threads).build_parallel();
        Ok(walker)
    }

    /// Run the receiver work, either on this thread or a pool of background
    /// threads (for --exec).
    fn receive(&self, rx: Receiver<Batch>) -> ExitCode {
        let config = &self.config;

        // This will be set to `Some` if the `--exec` argument was supplied.
        if let Some(ref cmd) = config.command {
            if cmd.in_batch_mode() {
                exec::batch(rx.into_iter().flatten(), cmd, config)
            } else {
                thread::scope(|scope| {
                    // Each spawned job will store its thread handle in here.
                    let threads = config.threads;
                    let mut handles = Vec::with_capacity(threads);
                    for _ in 0..threads {
                        let rx = rx.clone();

                        // Spawn a job thread that will listen for and execute inputs.
                        let handle =
                            scope.spawn(|| exec::job(rx.into_iter().flatten(), cmd, config));

                        // Push the handle of the spawned thread into the vector for later joining.
                        handles.push(handle);
                    }
                    let exit_codes = handles.into_iter().map(|handle| handle.join().unwrap());
                    merge_exitcodes(exit_codes)
                })
            }
        } else {
            let stdout = io::stdout().lock();
            let stdout = io::BufWriter::new(stdout);

            ReceiverBuffer::new(self, rx, stdout).process()
        }
    }

    /// Spawn the sender threads.
    fn spawn_senders(&self, walker: WalkParallel, tx: Sender<Batch>) {
        walker.run(|| {
            let patterns = &self.patterns;
            let config = &self.config;
            let quit_flag = self.quit_flag.as_ref();

            let mut limit = 0x100;
            if let Some(cmd) = &config.command
                && !cmd.in_batch_mode()
                && config.threads > 1
            {
                // Evenly distribute work between multiple receivers
                limit = 1;
            }
            let mut tx = BatchSender::new(tx.clone(), limit);

            Box::new(move |entry| {
                if quit_flag.load(Ordering::Relaxed) {
                    return WalkState::Quit;
                }

                let entry = match entry {
                    Ok(ref e) if e.depth() == 0 => {
                        // Skip the root directory entry.
                        return WalkState::Continue;
                    }
                    Ok(e) => DirEntry::normal(e),
                    Err(ignore::Error::WithPath {
                        path,
                        err: inner_err,
                    }) => match inner_err.as_ref() {
                        ignore::Error::Io(io_error)
                            if io_error.kind() == io::ErrorKind::NotFound
                                && path
                                    .symlink_metadata()
                                    .ok()
                                    .is_some_and(|m| m.file_type().is_symlink()) =>
                        {
                            DirEntry::broken_symlink(path)
                        }
                        _ => {
                            return match tx.send(WorkerResult::Error(ignore::Error::WithPath {
                                path,
                                err: inner_err,
                            })) {
                                Ok(_) => WalkState::Continue,
                                Err(_) => WalkState::Quit,
                            };
                        }
                    },
                    Err(err) => {
                        return match tx.send(WorkerResult::Error(err)) {
                            Ok(_) => WalkState::Continue,
                            Err(_) => WalkState::Quit,
                        };
                    }
                };

                if let Some(min_depth) = config.min_depth
                    && entry.depth().is_none_or(|d| d < min_depth)
                {
                    return WalkState::Continue;
                }

                // Check the name first, since it doesn't require metadata
                let entry_path = entry.path();

                let search_str: Cow<OsStr> = if config.search_full_path {
                    let path_abs_buf = filesystem::path_absolute_form(entry_path)
                        .expect("Retrieving absolute path succeeds");
                    Cow::Owned(path_abs_buf.as_os_str().to_os_string())
                } else {
                    match entry_path.file_name() {
                        Some(filename) => Cow::Borrowed(filename),
                        None => unreachable!(
                            "Encountered file system entry without a file name. This should only \
                             happen for paths like 'foo/bar/..' or '/' which are not supposed to \
                             appear in a file system traversal."
                        ),
                    }
                };

                if !patterns
                    .iter()
                    .all(|pat| pat.is_match(&filesystem::osstr_to_bytes(search_str.as_ref())))
                {
                    return WalkState::Continue;
                }

                // Filter out unwanted extensions.
                if let Some(ref exts_regex) = config.extensions {
                    if let Some(path_str) = entry_path.file_name() {
                        if !exts_regex.is_match(&filesystem::osstr_to_bytes(path_str)) {
                            return WalkState::Continue;
                        }
                    } else {
                        return WalkState::Continue;
                    }
                }

                // Filter out unwanted file types.
                if let Some(ref file_types) = config.file_types
                    && file_types.should_ignore(&entry)
                {
                    return WalkState::Continue;
                }

                #[cfg(unix)]
                {
                    if let Some(ref owner_constraint) = config.owner_constraint {
                        if let Some(metadata) = entry.metadata() {
                            if !owner_constraint.matches(metadata) {
                                return WalkState::Continue;
                            }
                        } else {
                            return WalkState::Continue;
                        }
                    }
                }

                // Filter out unwanted sizes if it is a file and we have been given size constraints.
                if !config.size_constraints.is_empty() {
                    if entry_path.is_file() {
                        if let Some(metadata) = entry.metadata() {
                            let file_size = metadata.len();
                            if config
                                .size_constraints
                                .iter()
                                .any(|sc| !sc.is_within(file_size))
                            {
                                return WalkState::Continue;
                            }
                        } else {
                            return WalkState::Continue;
                        }
                    } else {
                        return WalkState::Continue;
                    }
                }

                // Filter out unwanted modification times
                if !config.time_constraints.is_empty() {
                    let mut matched = false;
                    if let Some(metadata) = entry.metadata()
                        && let Ok(modified) = metadata.modified()
                    {
                        matched = config
                            .time_constraints
                            .iter()
                            .all(|tf| tf.applies_to(&modified));
                    }
                    if !matched {
                        return WalkState::Continue;
                    }
                }

                if config.is_printing()
                    && let Some(ls_colors) = &config.ls_colors
                {
                    // Compute colors in parallel
                    entry.style(ls_colors);
                }

                let send_result = tx.send(WorkerResult::Entry(entry));

                if send_result.is_err() {
                    return WalkState::Quit;
                }

                // Apply pruning.
                if config.prune {
                    return WalkState::Skip;
                }

                WalkState::Continue
            })
        });
    }

    /// Perform the recursive scan.
    fn scan(&self, paths: &[PathBuf]) -> Result<ExitCode> {
        let config = &self.config;
        let walker = self.build_walker(paths)?;

        if config.ls_colors.is_some() && config.is_printing() {
            let quit_flag = Arc::clone(&self.quit_flag);
            let interrupt_flag = Arc::clone(&self.interrupt_flag);

            ctrlc::set_handler(move || {
                quit_flag.store(true, Ordering::Relaxed);

                if interrupt_flag.fetch_or(true, Ordering::Relaxed) {
                    // Ctrl-C has been pressed twice, exit NOW
                    ExitCode::KilledBySigint.exit();
                }
            })
            .unwrap();
        }

        let (tx, rx) = bounded(2 * config.threads);

        let exit_code = thread::scope(|scope| {
            // Spawn the receiver thread(s)
            let receiver = scope.spawn(|| self.receive(rx));

            // Spawn the sender threads.
            self.spawn_senders(walker, tx);

            receiver.join().unwrap()
        });

        if self.interrupt_flag.load(Ordering::Relaxed) {
            Ok(ExitCode::KilledBySigint)
        } else {
            Ok(exit_code)
        }
    }
}

/// Recursively scan the given search path for files / pathnames matching the patterns.
///
/// If the `--exec` argument was supplied, this will create a thread pool for executing
/// jobs in parallel from a given command line and the discovered paths. Otherwise, each
/// path will simply be written to standard output.
pub fn scan(paths: &[PathBuf], patterns: Vec<Regex>, config: Config) -> Result<ExitCode> {
    WorkerState::new(patterns, config).scan(paths)
}<|MERGE_RESOLUTION|>--- conflicted
+++ resolved
@@ -259,19 +259,11 @@
 
     /// Output a path.
     fn print(&mut self, entry: &DirEntry) -> Result<(), ExitCode> {
-<<<<<<< HEAD
-        if let Err(e) = self.printer.print_entry(entry) {
-            if e.kind() != ::std::io::ErrorKind::BrokenPipe {
-                print_error(format!("Could not write to output: {e}"));
-                return Err(ExitCode::GeneralError);
-            }
-=======
-        if let Err(e) = output::print_entry(&mut self.stdout, entry, self.config)
+        if let Err(e) = self.printer.print_entry(entry)
             && e.kind() != ::std::io::ErrorKind::BrokenPipe
         {
             print_error(format!("Could not write to output: {e}"));
             return Err(ExitCode::GeneralError);
->>>>>>> d23ac06e
         }
 
         if self.interrupt_flag.load(Ordering::Relaxed) {
