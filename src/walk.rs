--- conflicted
+++ resolved
@@ -1,8 +1,3 @@
-<<<<<<< HEAD
-extern crate ctrlc;
-
-use exec::{self, TokenizedCommand};
-=======
 // Copyright (c) 2017 fd developers
 // Licensed under the Apache License, Version 2.0
 // <LICENSE-APACHE or http://www.apache.org/licenses/LICENSE-2.0>
@@ -11,8 +6,9 @@
 // notice may not be copied, modified, or distributed except
 // according to those terms.
 
+extern crate ctrlc;
+
 use exec;
->>>>>>> 44ee5a0b
 use fshelper;
 use internal::{error, FdOptions};
 use output;
@@ -146,11 +142,7 @@
                         if time::Instant::now() - start > max_buffer_time {
                             // Flush the buffer
                             for v in &buffer {
-<<<<<<< HEAD
                                 output::print_entry(&v, &rx_config, &wants_to_quit);
-=======
-                                output::print_entry(v, &rx_config);
->>>>>>> 44ee5a0b
                             }
                             buffer.clear();
 
