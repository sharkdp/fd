
// Copyright (c) 2017 fd developers
// Licensed under the Apache License, Version 2.0
// <LICENSE-APACHE or http://www.apache.org/licenses/LICENSE-2.0>
// or the MIT license <LICENSE-MIT or http://opensource.org/licenses/MIT>,
// at your option. All files in the project carrying such
// notice may not be copied, modified, or distributed except
// according to those terms.

extern crate ctrlc;

<<<<<<< HEAD
use exec;
=======
use exec::{self, TokenizedCommand};
>>>>>>> baab1351
use fshelper;
use internal::{error, FdOptions};
use output;

use std::path::Path;
use std::sync::{Arc, Mutex};
use std::sync::atomic::{AtomicBool, Ordering};
use std::sync::mpsc::channel;
use std::thread;
use std::time;

use ignore::{self, WalkBuilder};
use ignore::overrides::OverrideBuilder;
use regex::Regex;

/// The receiver thread can either be buffering results or directly streaming to the console.
enum ReceiverMode {
    /// Receiver is still buffering in order to sort the results, if the search finishes fast
    /// enough.
    Buffering,

    /// Receiver is directly printing results to the output.
    Streaming,
}

/// The type of file to search for.
#[derive(Copy, Clone)]
pub enum FileType {
    Any,
    RegularFile,
    Directory,
    SymLink,
}

/// Recursively scan the given search path for files / pathnames matching the pattern.
///
/// If the `--exec` argument was supplied, this will create a thread pool for executing
/// jobs in parallel from a given command line and the discovered paths. Otherwise, each
/// path will simply be written to standard output.
pub fn scan(root: &Path, pattern: Arc<Regex>, config: Arc<FdOptions>) {
    let (tx, rx) = channel();
    let threads = config.threads;

    let mut override_builder = OverrideBuilder::new(root);

    for pattern in &config.exclude_patterns {
        let res = override_builder.add(pattern);
        if res.is_err() {
            error(&format!("Error: malformed exclude pattern '{}'", pattern));
        }
    }
    let overrides = override_builder.build().unwrap_or_else(|_| {
        error("Mismatch in exclude patterns");
    });

    let walker = WalkBuilder::new(root)
        .hidden(config.ignore_hidden)
        .ignore(config.read_ignore)
        .git_ignore(config.read_ignore)
        .parents(config.read_ignore)
        .git_global(config.read_ignore)
        .git_exclude(config.read_ignore)
        .overrides(overrides)
        .follow_links(config.follow_links)
        .max_depth(config.max_depth)
        .threads(threads)
        .build_parallel();

    let wants_to_quit = Arc::new(AtomicBool::new(false));

    match config.ls_colors {
        Some(_) => {
            let wq = Arc::clone(&wants_to_quit);
            ctrlc::set_handler(move || { wq.store(true, Ordering::Relaxed); }).unwrap();
        }
        None => (),
    }

    // Spawn the thread that receives all results through the channel.
    let rx_config = Arc::clone(&config);
    let receiver_thread = thread::spawn(move || {
        // This will be set to `Some` if the `--exec` argument was supplied.
        if let Some(ref cmd) = rx_config.command {
            let shared_rx = Arc::new(Mutex::new(rx));

            let out_perm = Arc::new(Mutex::new(()));

            // TODO: the following line is a workaround to replace the `unsafe` block that was
            // previously used here to avoid the (unnecessary?) cloning of the command. The
            // `unsafe` block caused problems on some platforms (SIGILL instructions on Linux) and
            // therefore had to be removed.
            let cmd = Arc::new(cmd.clone());

            // Each spawned job will store it's thread handle in here.
            let mut handles = Vec::with_capacity(threads);
            for _ in 0..threads {
                let rx = Arc::clone(&shared_rx);
                let cmd = Arc::clone(&cmd);
                let out_perm = Arc::clone(&out_perm);

                // Spawn a job thread that will listen for and execute inputs.
                let handle = thread::spawn(move || exec::job(rx, cmd, out_perm));

                // Push the handle of the spawned thread into the vector for later joining.
                handles.push(handle);
            }

            // Wait for all threads to exit before exiting the program.
            for h in handles {
                h.join().unwrap();
            }
        } else {
            let start = time::Instant::now();

            let mut buffer = vec![];

            // Start in buffering mode
            let mut mode = ReceiverMode::Buffering;

            // Maximum time to wait before we start streaming to the console.
            let max_buffer_time = rx_config.max_buffer_time.unwrap_or_else(
                || time::Duration::from_millis(100),
            );

            for value in rx {
                match mode {
                    ReceiverMode::Buffering => {
                        buffer.push(value);

                        // Have we reached the maximum time?
                        if time::Instant::now() - start > max_buffer_time {
                            // Flush the buffer
                            for v in &buffer {
<<<<<<< HEAD
=======
                                output::print_entry(&v, &rx_config, &wants_to_quit);
>>>>>>> baab1351
                                output::print_entry(v, &rx_config, &wants_to_quit);
                            }
                            buffer.clear();

                            // Start streaming
                            mode = ReceiverMode::Streaming;
                        }
                    }
                    ReceiverMode::Streaming => {
                        output::print_entry(&value, &rx_config, &wants_to_quit);
                    }
                }
            }

            // If we have finished fast enough (faster than max_buffer_time), we haven't streamed
            // anything to the console, yet. In this case, sort the results and print them:
            if !buffer.is_empty() {
                buffer.sort();
                for value in buffer {
                    output::print_entry(&value, &rx_config, &wants_to_quit);
                }
            }
        }
    });

    // Spawn the sender threads.
    walker.run(|| {
        let config = Arc::clone(&config);
        let pattern = Arc::clone(&pattern);
        let tx_thread = tx.clone();
        let root = root.to_owned();

        Box::new(move |entry_o| {
            let entry = match entry_o {
                Ok(e) => e,
                Err(_) => return ignore::WalkState::Continue,
            };

            let entry_path = entry.path();

            if entry_path == root {
                return ignore::WalkState::Continue;
            }

            // Filter out unwanted file types.
            match config.file_type {
                FileType::Any => (),
                FileType::RegularFile => {
                    if entry.file_type().map_or(true, |ft| !ft.is_file()) {
                        return ignore::WalkState::Continue;
                    }
                }
                FileType::Directory => {
                    if entry.file_type().map_or(true, |ft| !ft.is_dir()) {
                        return ignore::WalkState::Continue;
                    }
                }
                FileType::SymLink => {
                    if entry.file_type().map_or(true, |ft| !ft.is_symlink()) {
                        return ignore::WalkState::Continue;
                    }
                }
            }

            // Filter out unwanted extensions.
            if let Some(ref filter_ext) = config.extension {
                let entry_ext = entry_path.extension().map(
                    |e| e.to_string_lossy().to_lowercase(),
                );
                if entry_ext.map_or(true, |ext| ext != *filter_ext) {
                    return ignore::WalkState::Continue;
                }
            }

            let search_str_o = if config.search_full_path {
                match fshelper::path_absolute_form(entry_path) {
                    Ok(path_abs_buf) => Some(path_abs_buf.to_string_lossy().into_owned().into()),
                    Err(_) => error("Error: unable to get full path."),
                }
            } else {
                entry_path.file_name().map(|f| f.to_string_lossy())
            };

            if let Some(search_str) = search_str_o {
                if pattern.is_match(&*search_str) {
                    // TODO: take care of the unwrap call
                    tx_thread.send(entry_path.to_owned()).unwrap()
                }
            }

            ignore::WalkState::Continue
        })
    });

    // Drop the initial sender. If we don't do this, the receiver will block even
    // if all threads have finished, since there is still one sender around.
    drop(tx);

    // Wait for the receiver thread to print out all results.
    receiver_thread.join().unwrap();
}<|MERGE_RESOLUTION|>--- conflicted
+++ resolved
@@ -1,4 +1,3 @@
-
 // Copyright (c) 2017 fd developers
 // Licensed under the Apache License, Version 2.0
 // <LICENSE-APACHE or http://www.apache.org/licenses/LICENSE-2.0>
@@ -9,11 +8,7 @@
 
 extern crate ctrlc;
 
-<<<<<<< HEAD
 use exec;
-=======
-use exec::{self, TokenizedCommand};
->>>>>>> baab1351
 use fshelper;
 use internal::{error, FdOptions};
 use output;
@@ -147,10 +142,6 @@
                         if time::Instant::now() - start > max_buffer_time {
                             // Flush the buffer
                             for v in &buffer {
-<<<<<<< HEAD
-=======
-                                output::print_entry(&v, &rx_config, &wants_to_quit);
->>>>>>> baab1351
                                 output::print_entry(v, &rx_config, &wants_to_quit);
                             }
                             buffer.clear();
